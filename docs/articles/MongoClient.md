# MongoClient or how to connect in a new and better way
From driver version **1.2** we introduced a new connection Class that has the same name across all of our official drivers.
This is to ensure that we present a recognizable front for all our API's. This does not mean that your existing application will break, 
but rather that we encourage you to use the new connection api to simplify your application development.

<<<<<<< HEAD
Furthermore, we are making the new connection class **MongoClient** that acknowledges all writes to MongoDB, in contrast to the existing connection class 
DB that has acknowledgements turned off. Let's take a tour of the MongoClient functions.
=======
Furthermore, the new connection class **MongoClient** acknowledges all writes to MongoDB, in contrast to the existing connection class Db that has acknowledgements turned off. Let's take a tour of the MongoClient functions.
>>>>>>> 56428588

    MongoClient = function(server, options);

    MongoClient.prototype.open

    MongoClient.prototype.close

    MongoClient.prototype.db

    MongoClient.connect

Outlined above is the complete MongoClient interface. The methods **open**, **close** and **db** work 
very similar to the existing methods on the **Db** class. The main difference is that the constructor is missing the **database name** from Db. Let's show a simple connection using **open** as a code example speaks a thousand words.

    var MongoClient = require('mongodb').MongoClient
      , Server = require('mongodb').Server;

    var mongoClient = new MongoClient(new Server('localhost', 27017));
    mongoClient.open(function(err, mongoClient) {
      var db1 = mongoClient.db("mydb");

      mongoClient.close();
    });

Notice that you configure the MongoClient just as you would have done the Db object. The main difference is that you access the db instances using the **db** method on the MongoClient object instead of using the Db instance directly as you would previously. MongoClient supports the same options as the previous Db instance you would have created.

So, with a minimal change in our app, we can apply the new MongoClient connection code. But there is more and one direction you might consider int the future. That is the mongodb connection string.

## The URL connection format

    mongodb://[username:password@]host1[:port1][,host2[:port2],...[,hostN[:portN]]][/[database][?options]]

The URL format is unified across official drivers from 10gen with some options not supported on some drivers due to natural reasons. The ones not supported by the Node.js driver are left out for simplicities sake.

### Basic parts of the url 
  * **mongodb://** is a required prefix to identify that this is a string in the standard connection format.

  * **username:password@** is optional. If given, the driver will attempt to login to a database after connecting to a database server.
  * **host1** is the only required part of the URI. It identifies either a hostname, IP address, or unix domain socket
  * **:portX** is optional and defaults to :27017 if not provided.
  * **/database** is the name of the database to login to and thus is only relevant if the username:password@ syntax is used. If not specified the "admin" database will be used by default.
  * **?options** are connection options. Note that if database is absent there is still a / required between the last host and the ? introducing the options. Options are name=value pairs and the pairs are separated by "&". For any unrecognized or unsupported option, a driver should log a warning and continue processing. A driver should not support any options that are not explicitly defined in this specification. This is in order to reduce the likelihood that different drivers will support overlapping that differ in small but incompatible ways (like different name, different values, or different default value).

### Replica set configuration:
* **replicaSet=name**
    * The driver verifies that the name of the replica set it connects to matches this name. Implies that the hosts given are a seed list, and the driver will attempt to find all members of the set.
    * No default value.

### Connection Configuration:
* **ssl=true|false|prefer**
    * true: the driver initiates each connections with SSL
    * false: the driver initiates each connection without SSL
    * prefer: the driver tries to initiate each connection with SSL, and falls back to without SSL if it fails.
    * Default value is false.

* **connectTimeoutMS=ms**
    * How long a connection can take to be opened before timing out.
    * Current driver behavior already differs on this, so the default must be left to each driver. For new implementations, the default should be to never timeout.

* **socketTimeoutMS=ms**
    * How long a send or receive on a socket can take before timing out.
    * Current driver behavior already differs on this, so the default must be left to each driver. For new implementations, the default should be to never timeout.

### Connection pool configuration:
* **maxPoolSize=n:** The maximum number of connections in the connection pool
    * Default value is 5

### Write concern configuration:
More detailed information about write concerns can be found at [http://www.mongodb.org/display/DOCS/getLastError+Command](http://www.mongodb.org/display/DOCS/getLastError+Command)

* **w=wValue**
    * For numeric values above 1, the driver adds { w : wValue } to the getLastError command.
    * wValue is typically a number, but can be any string in order to allow for specifications like "majority"
    * Default value is 1.
      * wValue == -1 ignore network errors
      * wValue == 0 no write acknowledgement
      * wValue == 1 perform a write acknowledgement
      * wValue == 2 perform a write acknowledgement across primary and one secondary
      * wValue == 'majority' perform a write acknowledgement across the majority of servers in the replicaset
      * wValue == 'tag name' perform a write acknowledgement against the replicaset tag name

* **wtimeoutMS=ms**
    * The driver adds { wtimeout : ms } to the getlasterror command.
    * Used in combination with w
    * No default value

* **journal=true|false**
    * true: Sync to journal.
    * false: the driver does not add j to the getlasterror command
    * Default value is false

* **fsync=true|false**
    * true: Sync to disk.
    * false: the driver does not add fsync to the getlasterror command
    * Default value is false
    * If conflicting values for fireAndForget, and any write concern are passed the driver should raise an exception about the conflict.

### Auth options
* **authSource=string:** Used when the user for authentication is stored in another database using indirect authentication.
    * Default value is null

### Read Preference
* **slaveOk=true|false:** Whether a driver connected to a replica set will send reads to slaves/secondaries.
    * Default value is false

* **readPreference=enum:** The read preference for this connection. If set, it overrides any slaveOk value.
    * Enumerated values:
      * primary
      * primaryPreferred
      * secondary
      * secondaryPreferred
      * nearest
    * Default value is primary

* **readPreferenceTags=string.** A representation of a tag set as a comma-separated list of colon-separated key-value pairs, e.g. **dc:ny,rack:1**. Spaces should be stripped from beginning and end of all keys and values. To specify a list of tag sets, using multiple readPreferenceTags, e.g. **readPreferenceTags=dc:ny,rack:1&readPreferenceTags=dc:ny&readPreferenceTags=**
    * Note the empty value, it provides for fallback to any other secondary server if none is available
    * Order matters when using multiple readPreferenceTags
    * There is no default value

## MongoClient.connect
The url format can be used with MongoClient.connect. Where possible MongoClient will pick the best possible default values for options but they can be overridden. This includes setting **auto_reconnect to true** and **native_parser to true if it's available**. Below are some example on how to connect to a single server a replicaset and a sharded system using **MongoClient.connect**

### The single server connection

    var MongoClient = require('mongodb').MongoClient;

    MongoClient.connect("mongodb://localhost:27017/integration_test", function(err, db) {
      test.equal(null, err);
      test.ok(db != null);

      db.collection("replicaset_mongo_client_collection").update({a:1}, {b:1}, {upsert:true}, function(err, result) {
        test.equal(null, err);
        test.equal(1, result);

        db.close();
        test.done();
      });
    });


### A replicaset connect using no acknowledgment by default and readPreference for secondary
  
    var MongoClient = require('mongodb').MongoClient;

    MongoClient.connect("mongodb://localhost:30000,localhost:30001/integration_test_?w=0&readPreference=secondary", function(err, db) {
      test.equal(null, err);
      test.ok(db != null);

      db.collection("replicaset_mongo_client_collection").update({a:1}, {b:1}, {upsert:true}, function(err, result) {
        test.equal(null, err);
        test.equal(1, result);

        db.close();
        test.done();
      });
    });

### A sharded connect using no acknowledgment by default and readPreference for secondary
  
    var MongoClient = require('mongodb').MongoClient;

    MongoClient.connect("mongodb://localhost:50000,localhost:50001/integration_test_?w=0&readPreference=secondary", function(err, db) {
      test.equal(null, err);
      test.ok(db != null);

      db.collection("replicaset_mongo_client_collection").update({a:1}, {b:1}, {upsert:true}, function(err, result) {
        test.equal(null, err);
        test.equal(1, result);

        db.close();
        test.done();
      });
    });

Notice that when connecting to the sharded system it's pretty much the same url as for connecting to the replicaset. This is because the driver itself figures out if it's a replicaset or a set of Mongos proxies it's connecting to. No special care is needed to specify if it's one or the other. This is in contrast to having to use the **ReplSet** or **Mongos** instances when using the **open** command.

## MongoClient.connect options
The connect function also takes a hash of options divided into db/server/replset/mongos allowing you to tweak options not directly supported by the unified url string format. To use these options you do pass in a hash like this:

    var MongoClient = require('mongodb').MongoClient;

    MongoClient.connect("mongodb://localhost:27017/integration_test_?", {
        db: {
          native_parser: false
        },
        server: {
          socketOptions: {
            connectTimeoutMS: 500
          }
        },
        replSet: {},
        mongos: {}
      }, function(err, db) {
      test.equal(null, err);
      test.ok(db != null);

      db.collection("replicaset_mongo_client_collection").update({a:1}, {b:1}, {upsert:true}, function(err, result) {
        test.equal(null, err);
        test.equal(1, result);

        db.close();
        test.done();
      });
    });

Below are all the options supported for db/server/replset/mongos.

## db: A hash of options at the db level overriding or adjusting functionality not supported by the url
  *  **w**, {Number/String, > -1 || 'majority'} the write concern for the operation where < 1 is no acknowledgment of write and w >= 1 or w = 'majority' acknowledges the write
  *  **wtimeout**, {Number, 0} set the timeout for waiting for write concern to finish (combines with w option)
  *  **fsync**, (Boolean, default:false) write waits for fsync before returning
  *  **journal**, (Boolean, default:false) write waits for journal sync before returning
  *  **readPreference** {String}, the preferred read preference (ReadPreference.PRIMARY, ReadPreference.PRIMARY_PREFERRED, ReadPreference.SECONDARY, ReadPreference.SECONDARY_PREFERRED, ReadPreference.NEAREST).
  *  **native_parser** {Boolean, default:false}, use c++ bson parser.
  *  **forceServerObjectId** {Boolean, default:false}, force server to create _id fields instead of client.
  *  **pkFactory** {Object}, object overriding the basic ObjectID primary key generation.
  *  **serializeFunctions** {Boolean, default:false}, serialize functions.
  *  **raw** {Boolean, default:false}, perform operations using raw bson buffers.
  *  **recordQueryStats** {Boolean, default:false}, record query statistics during execution.
  *  **retryMiliSeconds** {Number, default:5000}, number of milliseconds between retries.
  *  **numberOfRetries** {Number, default:5}, number of retries off connection.

## server: A hash of options at the server level not supported by the url.
  *  **readPreference** {String, default:null}, set's the read preference (ReadPreference.PRIMARY, ReadPreference.PRIMARY_PREFERRED, ReadPreference.SECONDARY, ReadPreference.SECONDARY_PREFERRED, ReadPreference.NEAREST)
  *  **ssl** {Boolean, default:false}, use ssl connection (needs to have a mongod server with ssl support)
  *  **slaveOk** {Boolean, default:false}, legacy option allowing reads from secondary, use **readPrefrence** instead.
  *  **poolSize** {Number, default:1}, number of connections in the connection pool, set to 1 as default for legacy reasons.
  *  **socketOptions** {Object, default:null}, an object containing socket options to use (noDelay:(boolean), keepAlive:(number), connectTimeoutMS:(number), socketTimeoutMS:(number))
  *  **logger** {Object, default:null}, an object representing a logger that you want to use, needs to support functions debug, log, error **({error:function(message, object) {}, log:function(message, object) {}, debug:function(message, object) {}})**.
  *  **auto_reconnect** {Boolean, default:false}, reconnect on error.
  *  **disableDriverBSONSizeCheck** {Boolean, default:false}, force the server to error if the BSON message is to big

## replSet: A hash of options at the replSet level not supported by the url.
  *  **ha** {Boolean, default:true}, turn on high availability.
  *  **haInterval** {Number, default:2000}, time between each replicaset status check.
  *  **reconnectWait** {Number, default:1000}, time to wait in milliseconds before attempting reconnect.
  *  **retries** {Number, default:30}, number of times to attempt a replicaset reconnect.
  *  **rs_name** {String}, the name of the replicaset to connect to.
  *  **socketOptions** {Object, default:null}, an object containing socket options to use (noDelay:(boolean), keepAlive:(number), connectTimeoutMS:(number), socketTimeoutMS:(number))
  *  **readPreference** {String}, the preferred read preference (ReadPreference.PRIMARY, ReadPreference.PRIMARY_PREFERRED, ReadPreference.SECONDARY, ReadPreference.SECONDARY_PREFERRED, ReadPreference.NEAREST).
  *  **strategy** {String, default:null}, selection strategy for reads choose between (ping and statistical, default is round-robin)
  *  **secondaryAcceptableLatencyMS** {Number, default:15}, sets the range of servers to pick when using NEAREST (lowest ping ms + the latency fence, ex: range of 1 to (1 + 15) ms)
  *  **connectArbiter** {Boolean, default:false}, sets if the driver should connect to arbiters or not.

## mongos: A hash of options at the mongos level not supported by the url.
  *  **socketOptions** {Object, default:null}, an object containing socket options to use (noDelay:(boolean), keepAlive:(number), connectTimeoutMS:(number), socketTimeoutMS:(number))
  *  **ha** {Boolean, default:true}, turn on high availability, attempts to reconnect to down proxies
  *  **haInterval** {Number, default:2000}, time between each replicaset status check.<|MERGE_RESOLUTION|>--- conflicted
+++ resolved
@@ -3,12 +3,7 @@
 This is to ensure that we present a recognizable front for all our API's. This does not mean that your existing application will break, 
 but rather that we encourage you to use the new connection api to simplify your application development.
 
-<<<<<<< HEAD
-Furthermore, we are making the new connection class **MongoClient** that acknowledges all writes to MongoDB, in contrast to the existing connection class 
-DB that has acknowledgements turned off. Let's take a tour of the MongoClient functions.
-=======
 Furthermore, the new connection class **MongoClient** acknowledges all writes to MongoDB, in contrast to the existing connection class Db that has acknowledgements turned off. Let's take a tour of the MongoClient functions.
->>>>>>> 56428588
 
     MongoClient = function(server, options);
 
