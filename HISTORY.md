--- conflicted
+++ resolved
@@ -1,12 +1,10 @@
-<<<<<<< HEAD
 2.1.0
 -----------------
 * Implements the connection string specification, https://github.com/mongodb/specifications/blob/master/source/connection-string/connection-string-spec.rst.
 * Implements the new GridFS specification, https://github.com/mongodb/specifications/blob/master/source/gridfs/gridfs-spec.rst.
 * Full MongoDB 3.2 support.
-* Updated mongodb-core to 1.2.20.
 * NODE-601 Added maxAwaitTimeMS support for 3.2 getMore to allow for custom timeouts on tailable cursors.
-=======
+
 2.0.47 10-28-2015
 -----------------
 * Updated mongodb-core to 1.2.20.
@@ -15,7 +13,6 @@
 * Fix for 2.6 wire protocol handler related to readPreference handling.
 * Added maxAwaitTimeMS support for 3.2 getMore to allow for custom timeouts on tailable cursors.
 * Make CoreCursor check for $err before saying that 'next' succeeded (Issue #53, https://github.com/vkarpov15).
->>>>>>> 8199d05d
 
 2.0.46 10-15-2015
 -----------------
