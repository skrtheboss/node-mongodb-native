"use strict";

var checkCollectionName = require('./utils').checkCollectionName
  , ObjectID = require('mongodb-core').BSON.ObjectID
  , Long = require('mongodb-core').BSON.Long
  , Code = require('mongodb-core').BSON.Code
  , f = require('util').format
  , AggregationCursor = require('./aggregation_cursor')
  , MongoError = require('mongodb-core').MongoError
  , shallowClone = require('./utils').shallowClone
  , isObject = require('./utils').isObject
  , toError = require('./utils').toError
  , normalizeHintField = require('./utils').normalizeHintField
  , handleCallback = require('./utils').handleCallback
  , decorateCommand = require('./utils').decorateCommand
  , formattedOrderClause = require('./utils').formattedOrderClause
  , ReadPreference = require('./read_preference')
  , CoreReadPreference = require('mongodb-core').ReadPreference
  , CommandCursor = require('./command_cursor')
  , Cursor = require('./cursor')
  , unordered = require('./bulk/unordered')
  , ordered = require('./bulk/ordered');

/**
 * @fileOverview The **Collection** class is an internal class that embodies a MongoDB collection
 * allowing for insert/update/remove/find and other command operation on that MongoDB collection.
 *
 * **COLLECTION Cannot directly be instantiated**
 * @example
 * var MongoClient = require('mongodb').MongoClient,
 *   test = require('assert');
 * // Connection url
 * var url = 'mongodb://localhost:27017/test';
 * // Connect using MongoClient
 * MongoClient.connect(url, function(err, db) {
 *   // Create a collection we want to drop later
 *   var col = db.collection('createIndexExample1');
 *   // Show that duplicate records got dropped
 *   col.find({}).toArray(function(err, items) {
 *     test.equal(null, err);
 *     test.equal(4, items.length);
 *     db.close();
 *   });
 * });
 */

/**
 * Create a new Collection instance (INTERNAL TYPE, do not instantiate directly)
 * @class
 * @property {string} collectionName Get the collection name.
 * @property {string} namespace Get the full collection namespace.
 * @property {object} writeConcern The current write concern values.
 * @property {object} hint Get current index hint for collection.
 * @return {Collection} a Collection instance.
 */
var Collection = function(db, topology, dbName, name, pkFactory, options) {
  checkCollectionName(name);
  var self = this;
  // Unpack variables
  var internalHint = null;
  var opts = options != null && ('object' === typeof options) ? options : {};
  var slaveOk = options == null || options.slaveOk == null ? db.slaveOk : options.slaveOk;
  var serializeFunctions = options == null || options.serializeFunctions == null ? db.serializeFunctions : options.serializeFunctions;
  var raw = options == null || options.raw == null ? db.raw : options.raw;
  var readPreference = null;
  var collectionHint = null;
  var namespace = f("%s.%s", dbName, name);

  // Get the promiseLibrary
  var promiseLibrary = options.promiseLibrary;

  // No promise library selected fall back
  if(!promiseLibrary) {
    promiseLibrary = typeof global.Promise == 'function' ?
      global.Promise : require('es6-promise').Promise;
  }

  // Assign the right collection level readPreference
  if(options && options.readPreference) {
    readPreference = options.readPreference;
  } else if(db.options.readPreference) {
    readPreference = db.options.readPreference;
  }

  // Set custom primary key factory if provided
  pkFactory = pkFactory == null
    ? ObjectID
    : pkFactory;

  // Internal state
  this.s = {
    // Set custom primary key factory if provided
      pkFactory: pkFactory
    // Db
    , db: db
    // Topology
    , topology: topology
    // dbName
    , dbName: dbName
    // Options
    , options: options
    // Namespace
    , namespace: namespace
    // Read preference
    , readPreference: readPreference
    // Raw
    , raw: raw
    // SlaveOK
    , slaveOk: slaveOk
    // Serialize functions
    , serializeFunctions: serializeFunctions
    // internalHint
    , internalHint: internalHint
    // collectionHint
    , collectionHint: collectionHint
    // Name
    , name: name
    // Promise library
    , promiseLibrary: promiseLibrary
  }
}

Object.defineProperty(Collection.prototype, 'collectionName', {
  enumerable: true, get: function() { return this.s.name; }
});

Object.defineProperty(Collection.prototype, 'namespace', {
  enumerable: true, get: function() { return this.s.namespace; }
});

Object.defineProperty(Collection.prototype, 'writeConcern', {
  enumerable:true,
  get: function() {
    var ops = {};
    if(this.s.options.w != null) ops.w = this.s.options.w;
    if(this.s.options.j != null) ops.j = this.s.options.j;
    if(this.s.options.fsync != null) ops.fsync = this.s.options.fsync;
    if(this.s.options.wtimeout != null) ops.wtimeout = this.s.options.wtimeout;
    return ops;
  }
});

/**
 * @ignore
 */
Object.defineProperty(Collection.prototype, "hint", {
    enumerable: true
  , get: function () { return this.s.collectionHint; }
  , set: function (v) { this.s.collectionHint = normalizeHintField(v); }
});

/**
 * Creates a cursor for a query that can be used to iterate over results from MongoDB
 * @method
 * @param {object} query The cursor query object.
 * @throws {MongoError}
 * @return {Cursor}
 */
Collection.prototype.find = function() {
  var options
    , args = Array.prototype.slice.call(arguments, 0)
    , has_callback = typeof args[args.length - 1] === 'function'
    , has_weird_callback = typeof args[0] === 'function'
    , callback = has_callback ? args.pop() : (has_weird_callback ? args.shift() : null)
    , len = args.length
    , selector = len >= 1 ? args[0] : {}
    , fields = len >= 2 ? args[1] : undefined;

  if(len === 1 && has_weird_callback) {
    // backwards compat for callback?, options case
    selector = {};
    options = args[0];
  }

  if(len === 2 && !Array.isArray(fields)) {
    var fieldKeys = Object.keys(fields);
    var is_option = false;

    for(var i = 0; i < fieldKeys.length; i++) {
      if(testForFields[fieldKeys[i]] != null) {
        is_option = true;
        break;
      }
    }

    if(is_option) {
      options = fields;
      fields = undefined;
    } else {
      options = {};
    }
  } else if(len === 2 && Array.isArray(fields) && !Array.isArray(fields[0])) {
    var newFields = {};
    // Rewrite the array
    for(var i = 0; i < fields.length; i++) {
      newFields[fields[i]] = 1;
    }
    // Set the fields
    fields = newFields;
  }

  if(3 === len) {
    options = args[2];
  }

  // Ensure selector is not null
  selector = selector == null ? {} : selector;
  // Validate correctness off the selector
  var object = selector;
  if(Buffer.isBuffer(object)) {
    var object_size = object[0] | object[1] << 8 | object[2] << 16 | object[3] << 24;
    if(object_size != object.length)  {
      var error = new Error("query selector raw message size does not match message header size [" + object.length + "] != [" + object_size + "]");
      error.name = 'MongoError';
      throw error;
    }
  }

  // Validate correctness of the field selector
  var object = fields;
  if(Buffer.isBuffer(object)) {
    var object_size = object[0] | object[1] << 8 | object[2] << 16 | object[3] << 24;
    if(object_size != object.length)  {
      var error = new Error("query fields raw message size does not match message header size [" + object.length + "] != [" + object_size + "]");
      error.name = 'MongoError';
      throw error;
    }
  }

  // Check special case where we are using an objectId
  if(selector instanceof ObjectID || (selector != null && selector._bsontype == 'ObjectID')) {
    selector = {_id:selector};
  }

  // If it's a serialized fields field we need to just let it through
  // user be warned it better be good
  if(options && options.fields && !(Buffer.isBuffer(options.fields))) {
    fields = {};

    if(Array.isArray(options.fields)) {
      if(!options.fields.length) {
        fields['_id'] = 1;
      } else {
        for (var i = 0, l = options.fields.length; i < l; i++) {
          fields[options.fields[i]] = 1;
        }
      }
    } else {
      fields = options.fields;
    }
  }

  if (!options) options = {};

  var newOptions = {};
  // Make a shallow copy of options
  for (var key in options) {
    newOptions[key] = options[key];
  }

  // Unpack options
  newOptions.skip = len > 3 ? args[2] : options.skip ? options.skip : 0;
  newOptions.limit = len > 3 ? args[3] : options.limit ? options.limit : 0;
  newOptions.raw = options.raw != null && typeof options.raw === 'boolean' ? options.raw : this.s.raw;
  newOptions.hint = options.hint != null ? normalizeHintField(options.hint) : this.s.collectionHint;
  newOptions.timeout = len == 5 ? args[4] : typeof options.timeout === 'undefined' ? undefined : options.timeout;
  // // If we have overridden slaveOk otherwise use the default db setting
  newOptions.slaveOk = options.slaveOk != null ? options.slaveOk : this.s.db.slaveOk;

  // Add read preference if needed
  newOptions = getReadPreference(this, newOptions, this.s.db, this);
  // Set slave ok to true if read preference different from primary
  if(newOptions.readPreference != null
    && (newOptions.readPreference != 'primary' || newOptions.readPreference.mode != 'primary')) {
    newOptions.slaveOk = true;
  }

  // Ensure the query is an object
  if(selector != null && typeof selector != 'object') {
    throw new MongoError("query selector must be an object");
  }

  // Build the find command
  var findCommand = {
      find: this.s.namespace
    , limit: newOptions.limit
    , skip: newOptions.skip
    , query: selector
  }

  // Ensure we use the right await data option
  if(typeof newOptions.awaitdata == 'boolean')  {
    newOptions.awaitData = newOptions.awaitdata
  };

  // Translate to new command option noCursorTimeout
  if(typeof newOptions.timeout == 'boolean') newOptions.noCursorTimeout = newOptions.timeout;

  // Merge in options to command
  for(var name in newOptions) {
    if(newOptions[name] != null) findCommand[name] = newOptions[name];
  }

  // Format the fields
  var formatFields = function(fields) {
    var object = {};
    if(Array.isArray(fields)) {
      for(var i = 0; i < fields.length; i++) {
        if(Array.isArray(fields[i])) {
          object[fields[i][0]] = fields[i][1];
        } else {
          object[fields[i][0]] = 1;
        }
      }
    } else {
      object = fields;
    }

    return object;
  }

  // Special treatment for the fields selector
  if(fields) findCommand.fields = formatFields(fields);

  // Add db object to the new options
  newOptions.db = this.s.db;

  // Add the promise library
  newOptions.promiseLibrary = this.s.promiseLibrary;

  // Set raw if available at collection level
  if(newOptions.raw == null && this.s.raw) newOptions.raw = this.s.raw;

  // Sort options
  if(findCommand.sort)
    findCommand.sort = formattedOrderClause(findCommand.sort);

  // Create the cursor
  if(typeof callback == 'function') return handleCallback(callback, null, this.s.topology.cursor(this.s.namespace, findCommand, newOptions));
  return this.s.topology.cursor(this.s.namespace, findCommand, newOptions);
}

/**
 * Inserts a single document into MongoDB.
 * @method
 * @param {object} doc Document to insert.
 * @param {object} [options=null] Optional settings.
 * @param {(number|string)} [options.w=null] The write concern.
 * @param {number} [options.wtimeout=null] The write concern timeout.
 * @param {boolean} [options.j=false] Specify a journal write concern.
 * @param {boolean} [options.serializeFunctions=false] Serialize functions on any object.
 * @param {boolean} [options.forceServerObjectId=false] Force server to assign _id values instead of driver.
 * @param {Collection~writeOpCallback} [callback] The command result callback
 * @return {Promise} returns Promise if no callback passed
 */
Collection.prototype.insertOne = function(doc, options, callback) {
  var self = this;
  if(typeof options == 'function') callback = options, options = {};
  options = options || {};
  if(Array.isArray(doc)) return callback(new MongoError('doc parameter must be an object'));

  // Execute using callback
  if(typeof callback == 'function') return insertOne(self, doc, options, callback);

  // Return a Promise
  return new this.s.promiseLibrary(function(resolve, reject) {
    insertOne(self, doc, options, function(err, r) {
      if(err) return reject(err);
      resolve(r);
    });
  });
}

var insertOne = function(self, doc, options, callback) {
  insertDocuments(self, [doc], options, function(err, r) {
    if(callback == null) return;
    if(err && callback) return callback(err);
    // Workaround for pre 2.6 servers
    if(r == null) return callback(null, {result: {ok:1}});
    // Add values to top level to ensure crud spec compatibility
    r.insertedCount = r.result.n;
    r.insertedId = doc._id;
    if(callback) callback(null, r);
  });
}

/**
 * Inserts an array of documents into MongoDB.
 * @method
 * @param {object[]} docs Documents to insert.
 * @param {object} [options=null] Optional settings.
 * @param {(number|string)} [options.w=null] The write concern.
 * @param {number} [options.wtimeout=null] The write concern timeout.
 * @param {boolean} [options.j=false] Specify a journal write concern.
 * @param {boolean} [options.serializeFunctions=false] Serialize functions on any object.
 * @param {boolean} [options.forceServerObjectId=false] Force server to assign _id values instead of driver.
 * @param {Collection~writeOpCallback} [callback] The command result callback
 * @return {Promise} returns Promise if no callback passed
 */
Collection.prototype.insertMany = function(docs, options, callback) {
  var self = this;
  if(typeof options == 'function') callback = options, options = {};
  options = options || {};
  if(!Array.isArray(docs)) return callback(new MongoError('docs parameter must be an array of documents'));

  // Execute using callback
  if(typeof callback == 'function') return insertMany(self, docs, options, callback);

  // Return a Promise
  return new this.s.promiseLibrary(function(resolve, reject) {
    insertMany(self, docs, options, function(err, r) {
      if(err) return reject(err);
      resolve(r);
    });
  });
}

var insertMany = function(self, docs, options, callback) {
  insertDocuments(self, docs, options, function(err, r) {
    if(callback == null) return;
    if(err && callback) return callback(err);
    if(r == null) return callback(null, {result: {ok:1}});
    r.insertedCount = r.result.n;
    var ids = [];
    for(var i = 0; i < docs.length; i++) {
      if(docs[i]._id) ids.push(docs[i]._id);
    }
    r.insertedIds = ids;
    if(callback) callback(null, r);
  });
}

/**
 * @typedef {Object} Collection~BulkWriteOpResult
 * @property {number} insertedCount Number of documents inserted.
 * @property {number} matchedCount Number of documents matched for update.
 * @property {number} modifiedCount Number of documents modified.
 * @property {number} deletedCount Number of documents deleted.
 * @property {number} upsertedCount Number of documents upserted.
 * @property {object} insertedIds Inserted document generated Id's, hash key is the index of the originating operation
 * @property {object} upsertedIds Upserted document generated Id's, hash key is the index of the originating operation
 * @property {object} result The command result object.
 */

/**
 * The callback format for inserts
 * @callback Collection~bulkWriteOpCallback
 * @param {MongoError} error An error instance representing the error during the execution.
 * @param {Collection~BulkWriteOpResult} result The result object if the command was executed successfully.
 */

/**
 * Perform a bulkWrite operation without a fluent API
 *
 * Legal operation types are
 *
 *  { insertOne: { document: { a: 1 } } }
 *
 *  { updateOne: { filter: {a:2}, update: {$set: {a:2}}, upsert:true } }
 *
 *  { updateMany: { filter: {a:2}, update: {$set: {a:2}}, upsert:true } }
 *
 *  { deleteOne: { filter: {c:1} } }
 *
 *  { deleteMany: { filter: {c:1} } }
 *
 *  { replaceOne: { filter: {c:3}, replacement: {c:4}, upsert:true}}
 *
 * @method
 * @param {object[]} operations Bulk operations to perform.
 * @param {object} [options=null] Optional settings.
 * @param {(number|string)} [options.w=null] The write concern.
 * @param {number} [options.wtimeout=null] The write concern timeout.
 * @param {boolean} [options.j=false] Specify a journal write concern.
 * @param {boolean} [options.serializeFunctions=false] Serialize functions on any object.
<<<<<<< HEAD
 * @param {boolean} [options.ordered=true] Execute write operation in ordered or unordered fashion.
 * @param {Collection~bulkWriteOpCallback} callback The command result callback
=======
 * @param {Collection~bulkWriteOpCallback} [callback] The command result callback
>>>>>>> 4fab108d
 * @return {Promise} returns Promise if no callback passed
 */
Collection.prototype.bulkWrite = function(operations, options, callback) {
  var self = this;
  if(typeof options == 'function') callback = options, options = {};
  options = options || {ordered:true};

  if(!Array.isArray(operations)) throw new MongoError("operations must be an array of documents");

  // Execute using callback
  if(typeof callback == 'function') return bulkWrite(self, operations, options, callback);

  // Return a Promise
  return new this.s.promiseLibrary(function(resolve, reject) {
    bulkWrite(self, operations, options, function(err, r) {
      if(err) return reject(err);
      resolve(r);
    });
  });
}

var bulkWrite = function(self, operations, options, callback) {
  var bulk = options.ordered == true || options.ordered == null ? self.initializeOrderedBulkOp() : self.initializeUnorderedBulkOp();

  // for each op go through and add to the bulk
  for(var i = 0; i < operations.length; i++) {
    bulk.raw(operations[i]);
  }

  // Final options for write concern
  var finalOptions = writeConcern(shallowClone(options), self.s.db, self, options);
  var writeCon = finalOptions.writeConcern ? finalOptions.writeConcern : {};

  // Execute the bulk
  bulk.execute(writeCon, function(err, r) {
    r.insertedCount = r.nInserted;
    r.matchedCount = r.nMatched;
    r.modifiedCount = r.nModified || 0;
    r.deletedCount = r.nRemoved;
    r.upsertedCount = r.getUpsertedIds().length;
    r.upsertedIds = {};
    r.insertedIds = {};

    // Inserted documents
    var inserted = r.getInsertedIds();
    // Map inserted ids
    for(var i = 0; i < inserted.length; i++) {
      r.insertedIds[inserted[i].index] = inserted[i]._id;
    }

    // Upserted documents
    var upserted = r.getUpsertedIds();
    // Map upserted ids
    for(var i = 0; i < upserted.length; i++) {
      r.upsertedIds[upserted[i].index] = upserted[i]._id;
    }

    // Return the results
    callback(null, r);
  });
}

var insertDocuments = function(self, docs, options, callback) {
  if(typeof options == 'function') callback = options, options = {};
  options = options || {};
  // Ensure we are operating on an array op docs
  docs = Array.isArray(docs) ? docs : [docs];

  // Get the write concern options
  var finalOptions = writeConcern(shallowClone(options), self.s.db, self, options);
  if(typeof finalOptions.checkKeys != 'boolean') finalOptions.checkKeys = true;

  // If keep going set unordered
  if(finalOptions.keepGoing == true) finalOptions.ordered = false;
  finalOptions['serializeFunctions'] = options['serializeFunctions'] || self.s.serializeFunctions;

  // Add _id if not specified
  for(var i = 0; i < docs.length; i++) {
    if(docs[i]._id == null) docs[i]._id = self.s.pkFactory.createPk();
  }

  // File inserts
  self.s.topology.insert(self.s.namespace, docs, finalOptions, function(err, result) {
    if(callback == null) return;
    if(err) return handleCallback(callback, err);
    if(result == null) return handleCallback(callback, null, null);
    if(result.result.code) return handleCallback(callback, toError(result.result));
    if(result.result.writeErrors) return handleCallback(callback, toError(result.result.writeErrors[0]));
    // Add docs to the list
    result.ops = docs;
    // Return the results
    handleCallback(callback, null, result);
  });
}

/**
 * @typedef {Object} Collection~WriteOpResult
 * @property {object[]} ops All the documents inserted using insertOne/insertMany/replaceOne. Documents contain the _id field if forceServerObjectId == false for insertOne/insertMany
 * @property {object} connection The connection object used for the operation.
 * @property {object} result The command result object.
 */

/**
 * The callback format for inserts
 * @callback Collection~writeOpCallback
 * @param {MongoError} error An error instance representing the error during the execution.
 * @param {Collection~WriteOpResult} result The result object if the command was executed successfully.
 */

/**
 * Inserts a single document or a an array of documents into MongoDB.
 * @method
 * @param {(object|object[])} docs Documents to insert.
 * @param {object} [options=null] Optional settings.
 * @param {(number|string)} [options.w=null] The write concern.
 * @param {number} [options.wtimeout=null] The write concern timeout.
 * @param {boolean} [options.j=false] Specify a journal write concern.
 * @param {boolean} [options.serializeFunctions=false] Serialize functions on any object.
 * @param {boolean} [options.forceServerObjectId=false] Force server to assign _id values instead of driver.
 * @param {Collection~writeOpCallback} [callback] The command result callback
 * @return {Promise} returns Promise if no callback passed
 * @deprecated Use insertOne, insertMany or bulkWrite
 */
Collection.prototype.insert = function(docs, options, callback) {
  var self = this;
  if(typeof options == 'function') callback = options, options = {};
  options = options || {};

  // Execute using callback
  if(typeof callback == 'function') return insertDocuments(self, docs, options, callback);

  // Return a Promise
  return new this.s.promiseLibrary(function(resolve, reject) {
    insertDocuments(self, docs, options, function(err, r) {
      if(err) return reject(err);
      resolve(r);
    });
  });
}

/**
 * Update a single document on MongoDB
 * @method
 * @param {object} filter The Filter used to select the document to update
 * @param {object} update The update operations to be applied to the document
 * @param {object} [options=null] Optional settings.
 * @param {boolean} [options.upsert=false] Update operation is an upsert.
 * @param {(number|string)} [options.w=null] The write concern.
 * @param {number} [options.wtimeout=null] The write concern timeout.
 * @param {boolean} [options.j=false] Specify a journal write concern.
 * @param {Collection~writeOpCallback} [callback] The command result callback
 * @return {Promise} returns Promise if no callback passed
 */
Collection.prototype.updateOne = function(filter, update, options, callback) {
  var self = this;
  if(typeof options == 'function') callback = options, options = {};
  options = shallowClone(options)

  // Execute using callback
  if(typeof callback == 'function') return updateOne(self, filter, update, options, callback);

  // Return a Promise
  return new this.s.promiseLibrary(function(resolve, reject) {
    updateOne(self, filter, update, options, function(err, r) {
      if(err) return reject(err);
      resolve(r);
    });
  });
}

var updateOne = function(self, filter, update, options, callback) {
  // Set single document update
  options.multi = false;
  // Execute update
  updateDocuments(self, filter, update, options, function(err, r) {
    if(callback == null) return;
    if(err && callback) return callback(err);
    if(r == null) return callback(null, {result: {ok:1}});
    r.matchedCount = r.result.n;
    r.modifiedCount = r.result.nModified != null ? r.result.nModified : r.result.n;
    r.upsertedId = Array.isArray(r.result.upserted) && r.result.upserted.length > 0 ? r.result.upserted[0] : null;
    r.upsertedCount = Array.isArray(r.result.upserted) && r.result.upserted.length ? r.result.upserted.length : 0;
    if(callback) callback(null, r);
  });
}

/**
 * Replace a document on MongoDB
 * @method
 * @param {object} filter The Filter used to select the document to update
 * @param {object} doc The Document that replaces the matching document
 * @param {object} [options=null] Optional settings.
 * @param {boolean} [options.upsert=false] Update operation is an upsert.
 * @param {(number|string)} [options.w=null] The write concern.
 * @param {number} [options.wtimeout=null] The write concern timeout.
 * @param {boolean} [options.j=false] Specify a journal write concern.
 * @param {Collection~writeOpCallback} [callback] The command result callback
 * @return {Promise} returns Promise if no callback passed
 */
Collection.prototype.replaceOne = function(filter, update, options, callback) {
  var self = this;
  if(typeof options == 'function') callback = options, options = {};
  options = shallowClone(options)

  // Execute using callback
  if(typeof callback == 'function') return replaceOne(self, filter, update, options, callback);

  // Return a Promise
  return new this.s.promiseLibrary(function(resolve, reject) {
    replaceOne(self, filter, update, options, function(err, r) {
      if(err) return reject(err);
      resolve(r);
    });
  });
}

var replaceOne = function(self, filter, update, options, callback) {
  // Set single document update
  options.multi = false;
  // Execute update
  updateDocuments(self, filter, update, options, function(err, r) {
    if(callback == null) return;
    if(err && callback) return callback(err);
    if(r == null) return callback(null, {result: {ok:1}});
    r.matchedCount = r.result.n;
    r.modifiedCount = r.result.nModified != null ? r.result.nModified : r.result.n;
    r.upsertedId = Array.isArray(r.result.upserted) && r.result.upserted.length > 0 ? r.result.upserted[0] : null;
    r.upsertedCount = Array.isArray(r.result.upserted) && r.result.upserted.length ? r.result.upserted.length : 0;
    r.ops = [update];
    if(callback) callback(null, r);
  });
}

/**
 * Update multiple documents on MongoDB
 * @method
 * @param {object} filter The Filter used to select the document to update
 * @param {object} update The update operations to be applied to the document
 * @param {object} [options=null] Optional settings.
 * @param {boolean} [options.upsert=false] Update operation is an upsert.
 * @param {(number|string)} [options.w=null] The write concern.
 * @param {number} [options.wtimeout=null] The write concern timeout.
 * @param {boolean} [options.j=false] Specify a journal write concern.
 * @param {Collection~writeOpCallback} [callback] The command result callback
 * @return {Promise} returns Promise if no callback passed
 */
Collection.prototype.updateMany = function(filter, update, options, callback) {
  var self = this;
  if(typeof options == 'function') callback = options, options = {};
  options = shallowClone(options)

  // Execute using callback
  if(typeof callback == 'function') return updateMany(self, filter, update, options, callback);

  // Return a Promise
  return new this.s.promiseLibrary(function(resolve, reject) {
    updateMany(self, filter, update, options, function(err, r) {
      if(err) return reject(err);
      resolve(r);
    });
  });
}

var updateMany = function(self, filter, update, options, callback) {
  // Set single document update
  options.multi = true;
  // Execute update
  updateDocuments(self, filter, update, options, function(err, r) {
    if(callback == null) return;
    if(err && callback) return callback(err);
    if(r == null) return callback(null, {result: {ok:1}});
    r.matchedCount = r.result.n;
    r.modifiedCount = r.result.nModified != null ? r.result.nModified : r.result.n;
    r.upsertedId = Array.isArray(r.result.upserted) && r.result.upserted.length > 0 ? r.result.upserted[0] : null;
    r.upsertedCount = Array.isArray(r.result.upserted) && r.result.upserted.length ? r.result.upserted.length : 0;
    if(callback) callback(null, r);
  });
}

var updateDocuments = function(self, selector, document, options, callback) {
  if('function' === typeof options) callback = options, options = null;
  if(options == null) options = {};
  if(!('function' === typeof callback)) callback = null;

  // If we are not providing a selector or document throw
  if(selector == null || typeof selector != 'object') return callback(toError("selector must be a valid JavaScript object"));
  if(document == null || typeof document != 'object') return callback(toError("document must be a valid JavaScript object"));

  // Get the write concern options
  var finalOptions = writeConcern(shallowClone(options), self.s.db, self, options);

  // Do we return the actual result document
  // Either use override on the function, or go back to default on either the collection
  // level or db
  finalOptions['serializeFunctions'] = options['serializeFunctions'] || self.s.serializeFunctions;

  // Execute the operation
  var op = {q: selector, u: document};
  if(options.upsert) op.upsert = true;
  if(options.multi) op.multi = true;

  // Update options
  self.s.topology.update(self.s.namespace, [op], finalOptions, function(err, result) {
    if(callback == null) return;
    if(err) return handleCallback(callback, err, null);
    if(result == null) return handleCallback(callback, null, null);
    if(result.result.code) return handleCallback(callback, toError(result.result));
    if(result.result.writeErrors) return handleCallback(callback, toError(result.result.writeErrors[0]));
    // Return the results
    handleCallback(callback, null, result);
  });
}

/**
 * Updates documents.
 * @method
 * @param {object} selector The selector for the update operation.
 * @param {object} document The update document.
 * @param {object} [options=null] Optional settings.
 * @param {(number|string)} [options.w=null] The write concern.
 * @param {number} [options.wtimeout=null] The write concern timeout.
 * @param {boolean} [options.j=false] Specify a journal write concern.
 * @param {boolean} [options.upsert=false] Update operation is an upsert.
 * @param {boolean} [options.multi=false] Update one/all documents with operation.
 * @param {Collection~writeOpCallback} [callback] The command result callback
 * @throws {MongoError}
 * @return {Promise} returns Promise if no callback passed
 * @deprecated use updateOne, updateMany or bulkWrite
 */
Collection.prototype.update = function(selector, document, options, callback) {
  var self = this;
  // Execute using callback
  if(typeof callback == 'function') return updateDocuments(self, selector, document, options, callback);

  // Return a Promise
  return new this.s.promiseLibrary(function(resolve, reject) {
    updateDocuments(self, selector, document, options, function(err, r) {
      if(err) return reject(err);
      resolve(r);
    });
  });
}

/**
 * Delete a document on MongoDB
 * @method
 * @param {object} filter The Filter used to select the document to remove
 * @param {object} [options=null] Optional settings.
 * @param {(number|string)} [options.w=null] The write concern.
 * @param {number} [options.wtimeout=null] The write concern timeout.
 * @param {boolean} [options.j=false] Specify a journal write concern.
 * @param {Collection~writeOpCallback} [callback] The command result callback
 * @return {Promise} returns Promise if no callback passed
 */
Collection.prototype.deleteOne = function(filter, options, callback) {
  var self = this;
  if(typeof options == 'function') callback = options, options = {};
  var options = shallowClone(options);

  // Execute using callback
  if(typeof callback == 'function') return deleteOne(self, filter, options, callback);

  // Return a Promise
  return new this.s.promiseLibrary(function(resolve, reject) {
    deleteOne(self, filter, options, function(err, r) {
      if(err) return reject(err);
      resolve(r);
    });
  });
}

var deleteOne = function(self, filter, options, callback) {
  options.single = true;
  removeDocuments(self, filter, options, function(err, r) {
    if(callback == null) return;
    if(err && callback) return callback(err);
    if(r == null) return callback(null, {result: {ok:1}});
    r.deletedCount = r.result.n;
    if(callback) callback(null, r);
  });
}

Collection.prototype.removeOne = Collection.prototype.deleteOne;

/**
 * Delete multiple documents on MongoDB
 * @method
 * @param {object} filter The Filter used to select the documents to remove
 * @param {object} [options=null] Optional settings.
 * @param {(number|string)} [options.w=null] The write concern.
 * @param {number} [options.wtimeout=null] The write concern timeout.
 * @param {boolean} [options.j=false] Specify a journal write concern.
 * @param {Collection~writeOpCallback} [callback] The command result callback
 * @return {Promise} returns Promise if no callback passed
 */
Collection.prototype.deleteMany = function(filter, options, callback) {
  var self = this;
  if(typeof options == 'function') callback = options, options = {};
  var options = shallowClone(options);

  // Execute using callback
  if(typeof callback == 'function') return deleteMany(self, filter, options, callback);

  // Return a Promise
  return new this.s.promiseLibrary(function(resolve, reject) {
    deleteMany(self, filter, options, function(err, r) {
      if(err) return reject(err);
      resolve(r);
    });
  });
}

var deleteMany = function(self, filter, options, callback) {
  options.single = false;
  removeDocuments(self, filter, options, function(err, r) {
    if(callback == null) return;
    if(err && callback) return callback(err);
    if(r == null) return callback(null, {result: {ok:1}});
    r.deletedCount = r.result.n;
    if(callback) callback(null, r);
  });
}

Collection.prototype.removeMany = Collection.prototype.deleteMany;

var removeDocuments = function(self, selector, options, callback) {
  if(typeof options == 'function') {
    callback = options, options = {};
  } else if (typeof selector === 'function') {
    callback = selector;
    options = {};
    selector = {};
  }

  // Create an empty options object if the provided one is null
  options = options || {};

  // Get the write concern options
  var finalOptions = writeConcern(shallowClone(options), self.s.db, self, options);

  // If selector is null set empty
  if(selector == null) selector = {};

  // Build the op
  var op = {q: selector, limit: 0};
  if(options.single) op.limit = 1;

  // Execute the remove
  self.s.topology.remove(self.s.namespace, [op], finalOptions, function(err, result) {
    if(callback == null) return;
    if(err) return handleCallback(callback, err, null);
    if(result == null) return handleCallback(callback, null, null);
    if(result.result.code) return handleCallback(callback, toError(result.result));
    if(result.result.writeErrors) return handleCallback(callback, toError(result.result.writeErrors[0]));
    // Return the results
    handleCallback(callback, null, result);
  });
}

/**
 * Remove documents.
 * @method
 * @param {object} selector The selector for the update operation.
 * @param {object} [options=null] Optional settings.
 * @param {(number|string)} [options.w=null] The write concern.
 * @param {number} [options.wtimeout=null] The write concern timeout.
 * @param {boolean} [options.j=false] Specify a journal write concern.
 * @param {boolean} [options.single=false] Removes the first document found.
 * @param {Collection~writeOpCallback} [callback] The command result callback
 * @return {Promise} returns Promise if no callback passed
 * @deprecated use deleteOne, deleteMany or bulkWrite
 */
Collection.prototype.remove = function(selector, options, callback) {
  var self = this;
  // Execute using callback
  if(typeof callback == 'function') return removeDocuments(self, selector, options, callback);

  // Return a Promise
  return new this.s.promiseLibrary(function(resolve, reject) {
    removeDocuments(self, selector, options, function(err, r) {
      if(err) return reject(err);
      resolve(r);
    });
  });
}

/**
 * Save a document. Simple full document replacement function. Not recommended for efficiency, use atomic
 * operators and update instead for more efficient operations.
 * @method
 * @param {object} doc Document to save
 * @param {object} [options=null] Optional settings.
 * @param {(number|string)} [options.w=null] The write concern.
 * @param {number} [options.wtimeout=null] The write concern timeout.
 * @param {boolean} [options.j=false] Specify a journal write concern.
 * @param {Collection~writeOpCallback} [callback] The command result callback
 * @return {Promise} returns Promise if no callback passed
 */
Collection.prototype.save = function(doc, options, callback) {
  var self = this;
  if(typeof options == 'function') callback = options, options = {};
  options = options || {};

  // Execute using callback
  if(typeof callback == 'function') return save(self, doc, options, callback);

  // Return a Promise
  return new this.s.promiseLibrary(function(resolve, reject) {
    save(self, doc, options, function(err, r) {
      if(err) return reject(err);
      resolve(r);
    });
  });
}

var save = function(self, doc, options, callback) {
  // Get the write concern options
  var finalOptions = writeConcern(shallowClone(options), self.s.db, self, options);
  // Establish if we need to perform an insert or update
  if(doc._id != null) {
    finalOptions.upsert = true;
    return updateDocuments(self, {_id: doc._id}, doc, finalOptions, callback);
  }

  // Insert the document
  insertDocuments(self, [doc], options, function(err, r) {
    if(callback == null) return;
    if(doc == null) return handleCallback(callback, null, null);
    if(err) return handleCallback(callback, err, null);
    handleCallback(callback, null, r);
  });
}

/**
 * The callback format for results
 * @callback Collection~resultCallback
 * @param {MongoError} error An error instance representing the error during the execution.
 * @param {object} result The result object if the command was executed successfully.
 */

/**
 * Fetches the first document that matches the query
 * @method
 * @param {object} query Query for find Operation
 * @param {object} [options=null] Optional settings.
 * @param {number} [options.limit=0] Sets the limit of documents returned in the query.
 * @param {(array|object)} [options.sort=null] Set to sort the documents coming back from the query. Array of indexes, [['a', 1]] etc.
 * @param {object} [options.fields=null] The fields to return in the query. Object of fields to include or exclude (not both), {'a':1}
 * @param {number} [options.skip=0] Set to skip N documents ahead in your query (useful for pagination).
 * @param {Object} [options.hint=null] Tell the query to use specific indexes in the query. Object of indexes to use, {'_id':1}
 * @param {boolean} [options.explain=false] Explain the query instead of returning the data.
 * @param {boolean} [options.snapshot=false] Snapshot query.
 * @param {boolean} [options.timeout=false] Specify if the cursor can timeout.
 * @param {boolean} [options.tailable=false] Specify if the cursor is tailable.
 * @param {number} [options.batchSize=0] Set the batchSize for the getMoreCommand when iterating over the query results.
 * @param {boolean} [options.returnKey=false] Only return the index key.
 * @param {number} [options.maxScan=null] Limit the number of items to scan.
 * @param {number} [options.min=null] Set index bounds.
 * @param {number} [options.max=null] Set index bounds.
 * @param {boolean} [options.showDiskLoc=false] Show disk location of results.
 * @param {string} [options.comment=null] You can put a $comment field on a query to make looking in the profiler logs simpler.
 * @param {boolean} [options.raw=false] Return all BSON documents as Raw Buffer documents.
 * @param {(ReadPreference|string)} [options.readPreference=null] The preferred read preference (ReadPreference.PRIMARY, ReadPreference.PRIMARY_PREFERRED, ReadPreference.SECONDARY, ReadPreference.SECONDARY_PREFERRED, ReadPreference.NEAREST).
 * @param {boolean} [options.partial=false] Specify if the cursor should return partial results when querying against a sharded system
 * @param {number} [options.maxTimeMS=null] Number of miliseconds to wait before aborting the query.
 * @param {Collection~resultCallback} [callback] The command result callback
 * @return {Promise} returns Promise if no callback passed
 */
Collection.prototype.findOne = function() {
  var self = this;
  var args = Array.prototype.slice.call(arguments, 0);
  var callback = args.pop();
  if(typeof callback != 'function') args.push(callback);

  // Execute using callback
  if(typeof callback == 'function') return findOne(self, args, callback);

  // Return a Promise
  return new this.s.promiseLibrary(function(resolve, reject) {
    findOne(self, args, function(err, r) {
      if(err) return reject(err);
      resolve(r);
    });
  });
}

var findOne = function(self, args, callback) {
  var cursor = self.find.apply(self, args).limit(-1).batchSize(1);
  // Return the item
  cursor.next(function(err, item) {
    if(err != null) return handleCallback(callback, toError(err), null);
    handleCallback(callback, null, item);
  });
}

/**
 * The callback format for the collection method, must be used if strict is specified
 * @callback Collection~collectionResultCallback
 * @param {MongoError} error An error instance representing the error during the execution.
 * @param {Collection} collection The collection instance.
 */

/**
 * Rename the collection.
 *
 * @method
 * @param {string} newName New name of of the collection.
 * @param {object} [options=null] Optional settings.
 * @param {boolean} [options.dropTarget=false] Drop the target name collection if it previously exists.
 * @param {Collection~collectionResultCallback} [callback] The results callback
 * @return {Promise} returns Promise if no callback passed
 */
Collection.prototype.rename = function(newName, opt, callback) {
  var self = this;
  if(typeof opt == 'function') callback = opt, opt = {};
  opt = opt || {};

  // Execute using callback
  if(typeof callback == 'function') return rename(self, newName, opt, callback);

  // Return a Promise
  return new this.s.promiseLibrary(function(resolve, reject) {
    rename(self, newName, opt, function(err, r) {
      if(err) return reject(err);
      resolve(r);
    });
  });
}

var rename = function(self, newName, opt, callback) {
  // Check the collection name
  checkCollectionName(newName);
  // Build the command
  var renameCollection = f("%s.%s", self.s.dbName, self.s.name);
  var toCollection =  f("%s.%s", self.s.dbName, newName);
  var dropTarget = typeof opt.dropTarget == 'boolean' ? opt.dropTarget : false;
  var cmd = {'renameCollection':renameCollection, 'to':toCollection, 'dropTarget':dropTarget};

  // Execute against admin
  self.s.db.admin().command(cmd, opt, function(err, doc) {
    if(err) return handleCallback(callback, err, null);
    // We have an error
    if(doc.errmsg) return handleCallback(callback, toError(doc), null);
    try {
      return handleCallback(callback, null, new Collection(self.s.db, self.s.topology, self.s.dbName, newName, self.s.pkFactory, self.s.options));
    } catch(err) {
      return handleCallback(callback, toError(err), null);
    }
  });
}

/**
 * Drop the collection from the database, removing it permanently. New accesses will create a new collection.
 *
 * @method
 * @param {Collection~resultCallback} [callback] The results callback
 * @return {Promise} returns Promise if no callback passed
 */
Collection.prototype.drop = function(callback) {
  var self = this;

  // Execute using callback
  if(typeof callback == 'function') return self.s.db.dropCollection(self.s.name, callback);
  // Return a Promise
  return new this.s.promiseLibrary(function(resolve, reject) {
    self.s.db.dropCollection(self.s.name, function(err, r) {
      if(err) return reject(err);
      resolve(r);
    });
  });
}

/**
 * Returns the options of the collection.
 *
 * @method
 * @param {Collection~resultCallback} [callback] The results callback
 * @return {Promise} returns Promise if no callback passed
 */
Collection.prototype.options = function(callback) {
  var self = this;

  // Execute using callback
  if(typeof callback == 'function') return options(self, callback);

  // Return a Promise
  return new this.s.promiseLibrary(function(resolve, reject) {
    options(self, function(err, r) {
      if(err) return reject(err);
      resolve(r);
    });
  });
}

var options = function(self, callback) {
  self.s.db.listCollections({name: self.s.name}).toArray(function(err, collections) {
    if(err) return handleCallback(callback, err);
    if(collections.length == 0) return handleCallback(callback, new MongoError(f("collection %s not found", self.s.namespace)));
    handleCallback(callback, err, collections[0].options || null);
  });
}

/**
 * Returns if the collection is a capped collection
 *
 * @method
 * @param {Collection~resultCallback} [callback] The results callback
 * @return {Promise} returns Promise if no callback passed
 */
Collection.prototype.isCapped = function(callback) {
  var self = this;

  // Execute using callback
  if(typeof callback == 'function') return isCapped(self, callback);

  // Return a Promise
  return new this.s.promiseLibrary(function(resolve, reject) {
    isCapped(self, function(err, r) {
      if(err) return reject(err);
      resolve(r);
    });
  });
}

var isCapped = function(self, callback) {
  self.options(function(err, document) {
    if(err) return handleCallback(callback, err);
    handleCallback(callback, null, document && document.capped);
  });
}

/**
 * Creates an index on the db and collection collection.
 * @method
 * @param {(string|object)} fieldOrSpec Defines the index.
 * @param {object} [options=null] Optional settings.
 * @param {(number|string)} [options.w=null] The write concern.
 * @param {number} [options.wtimeout=null] The write concern timeout.
 * @param {boolean} [options.j=false] Specify a journal write concern.
 * @param {boolean} [options.unique=false] Creates an unique index.
 * @param {boolean} [options.sparse=false] Creates a sparse index.
 * @param {boolean} [options.background=false] Creates the index in the background, yielding whenever possible.
 * @param {boolean} [options.dropDups=false] A unique index cannot be created on a key that has pre-existing duplicate values. If you would like to create the index anyway, keeping the first document the database indexes and deleting all subsequent documents that have duplicate value
 * @param {number} [options.min=null] For geospatial indexes set the lower bound for the co-ordinates.
 * @param {number} [options.max=null] For geospatial indexes set the high bound for the co-ordinates.
 * @param {number} [options.v=null] Specify the format version of the indexes.
 * @param {number} [options.expireAfterSeconds=null] Allows you to expire data on indexes applied to a data (MongoDB 2.2 or higher)
 * @param {number} [options.name=null] Override the autogenerated index name (useful if the resulting name is larger than 128 bytes)
 * @param {Collection~resultCallback} [callback] The command result callback
 * @return {Promise} returns Promise if no callback passed
 */
Collection.prototype.createIndex = function(fieldOrSpec, options, callback) {
  var self = this;
  var args = Array.prototype.slice.call(arguments, 1);
  callback = args.pop();
  if(typeof callback != 'function') args.push(callback);
  options = args.length ? args.shift() || {} : {};
  options = typeof callback === 'function' ? options : callback;
  options = options == null ? {} : options;

  // Execute using callback
  if(typeof callback == 'function') return createIndex(self, fieldOrSpec, options, callback);

  // Return a Promise
  return new this.s.promiseLibrary(function(resolve, reject) {
    createIndex(self, fieldOrSpec, options, function(err, r) {
      if(err) return reject(err);
      resolve(r);
    });
  });
}

var createIndex = function(self, fieldOrSpec, options, callback) {
  self.s.db.createIndex(self.s.name, fieldOrSpec, options, callback);
}

/**
 * Creates multiple indexes in the collection, this method is only supported for
 * MongoDB 2.6 or higher. Earlier version of MongoDB will throw a command not supported
 * error. Index specifications are defined at http://docs.mongodb.org/manual/reference/command/createIndexes/.
 * @method
 * @param {array} indexSpecs An array of index specifications to be created
 * @param {Collection~resultCallback} [callback] The command result callback
 * @return {Promise} returns Promise if no callback passed
 */
Collection.prototype.createIndexes = function(indexSpecs, callback) {
  var self = this;

  // Execute using callback
  if(typeof callback == 'function') return createIndexes(self, indexSpecs, callback);

  // Return a Promise
  return new this.s.promiseLibrary(function(resolve, reject) {
    createIndexes(self, indexSpecs, function(err, r) {
      if(err) return reject(err);
      resolve(r);
    });
  });
}

var createIndexes = function(self, indexSpecs, callback) {
  // Ensure we generate the correct name if the parameter is not set
  for(var i = 0; i < indexSpecs.length; i++) {
    if(indexSpecs[i].name == null) {
      var keys = [];

      for(var name in indexSpecs[i].key) {
        keys.push(f('%s_%s', name, indexSpecs[i].key[name]));
      }

      // Set the name
      indexSpecs[i].name = keys.join('_');
    }
  }

  // Execute the index
  self.s.db.command({
    createIndexes: self.s.name, indexes: indexSpecs
  }, callback);
}

/**
 * Drops an index from this collection.
 * @method
 * @param {string} indexName Name of the index to drop.
 * @param {object} [options=null] Optional settings.
 * @param {(number|string)} [options.w=null] The write concern.
 * @param {number} [options.wtimeout=null] The write concern timeout.
 * @param {boolean} [options.j=false] Specify a journal write concern.
 * @param {Collection~resultCallback} [callback] The command result callback
 * @return {Promise} returns Promise if no callback passed
 */
Collection.prototype.dropIndex = function(indexName, options, callback) {
  var self = this;
  var args = Array.prototype.slice.call(arguments, 1);
  callback = args.pop();
  if(typeof callback != 'function') args.push(callback);
  options = args.length ? args.shift() || {} : {};
  // Run only against primary
  options.readPreference = ReadPreference.PRIMARY;

  // Execute using callback
  if(typeof callback == 'function') return dropIndex(self, indexName, options, callback);

  // Return a Promise
  return new this.s.promiseLibrary(function(resolve, reject) {
    dropIndex(self, indexName, options, function(err, r) {
      if(err) return reject(err);
      resolve(r);
    });
  });
}

var dropIndex = function(self, indexName, options, callback) {
  // Delete index command
  var cmd = {'deleteIndexes':self.s.name, 'index':indexName};

  // Execute command
  self.s.db.command(cmd, options, function(err, result) {
    if(typeof callback != 'function') return;
    if(err) return handleCallback(callback, err, null);
    handleCallback(callback, null, result);
  });
}

/**
 * Drops all indexes from this collection.
 * @method
 * @param {Collection~resultCallback} [callback] The command result callback
 * @return {Promise} returns Promise if no callback passed
 */
Collection.prototype.dropIndexes = function(callback) {
  var self = this;

  // Execute using callback
  if(typeof callback == 'function') return dropIndexes(self, callback);

  // Return a Promise
  return new this.s.promiseLibrary(function(resolve, reject) {
    dropIndexes(self, function(err, r) {
      if(err) return reject(err);
      resolve(r);
    });
  });
}

var dropIndexes = function(self, callback) {
  self.dropIndex('*', function (err, result) {
    if(err) return handleCallback(callback, err, false);
    handleCallback(callback, null, true);
  });
}

/**
 * Drops all indexes from this collection.
 * @method
 * @deprecated use dropIndexes
 * @param {Collection~resultCallback} callback The command result callback
 * @return {Promise} returns Promise if no [callback] passed
 */
Collection.prototype.dropAllIndexes = Collection.prototype.dropIndexes;

/**
 * Reindex all indexes on the collection
 * Warning: reIndex is a blocking operation (indexes are rebuilt in the foreground) and will be slow for large collections.
 * @method
 * @param {Collection~resultCallback} [callback] The command result callback
 * @return {Promise} returns Promise if no callback passed
 */
Collection.prototype.reIndex = function(options, callback) {
  var self = this;
  if(typeof options == 'function') callback = options, options = {};
  options = options || {};

  // Execute using callback
  if(typeof callback == 'function') return reIndex(self, options, callback);

  // Return a Promise
  return new this.s.promiseLibrary(function(resolve, reject) {
    reIndex(self, options, function(err, r) {
      if(err) return reject(err);
      resolve(r);
    });
  });
}

var reIndex = function(self, options, callback) {
  // Reindex
  var cmd = {'reIndex':self.s.name};

  // Execute the command
  self.s.db.command(cmd, options, function(err, result) {
    if(callback == null) return;
    if(err) return handleCallback(callback, err, null);
    handleCallback(callback, null, result.ok ? true : false);
  });
}

/**
 * Get the list of all indexes information for the collection.
 *
 * @method
 * @param {object} [options=null] Optional settings.
 * @param {number} [options.batchSize=null] The batchSize for the returned command cursor or if pre 2.8 the systems batch collection
 * @return {CommandCursor}
 */
Collection.prototype.listIndexes = function(options) {
  options = options || {};
  // Clone the options
  options = shallowClone(options);
  // Set the CommandCursor constructor
  options.cursorFactory = CommandCursor;
  // Set the promiseLibrary
  options.promiseLibrary = this.s.promiseLibrary;

  // We have a list collections command
  if(this.s.db.serverConfig.capabilities().hasListIndexesCommand) {
    // Cursor options
    var cursor = options.batchSize ? {batchSize: options.batchSize} : {}
    // Build the command
    var command = { listIndexes: this.s.name, cursor: cursor };
    // Execute the cursor
    return this.s.topology.cursor(f('%s.$cmd', this.s.dbName), command, options);
  }

  // Get the namespace
  var ns = f('%s.system.indexes', this.s.dbName);
  // Get the query
  return this.s.topology.cursor(ns, {find: ns, query: {ns: this.s.namespace}}, options);
};

/**
 * Ensures that an index exists, if it does not it creates it
 * @method
 * @deprecated use createIndexes instead
 * @param {(string|object)} fieldOrSpec Defines the index.
 * @param {object} [options=null] Optional settings.
 * @param {(number|string)} [options.w=null] The write concern.
 * @param {number} [options.wtimeout=null] The write concern timeout.
 * @param {boolean} [options.j=false] Specify a journal write concern.
 * @param {boolean} [options.unique=false] Creates an unique index.
 * @param {boolean} [options.sparse=false] Creates a sparse index.
 * @param {boolean} [options.background=false] Creates the index in the background, yielding whenever possible.
 * @param {boolean} [options.dropDups=false] A unique index cannot be created on a key that has pre-existing duplicate values. If you would like to create the index anyway, keeping the first document the database indexes and deleting all subsequent documents that have duplicate value
 * @param {number} [options.min=null] For geospatial indexes set the lower bound for the co-ordinates.
 * @param {number} [options.max=null] For geospatial indexes set the high bound for the co-ordinates.
 * @param {number} [options.v=null] Specify the format version of the indexes.
 * @param {number} [options.expireAfterSeconds=null] Allows you to expire data on indexes applied to a data (MongoDB 2.2 or higher)
 * @param {number} [options.name=null] Override the autogenerated index name (useful if the resulting name is larger than 128 bytes)
 * @param {Collection~resultCallback} [callback] The command result callback
 * @return {Promise} returns Promise if no callback passed
 */
Collection.prototype.ensureIndex = function(fieldOrSpec, options, callback) {
  var self = this;
  if(typeof options == 'function') callback = options, options = {};
  options = options || {};

  // Execute using callback
  if(typeof callback == 'function') return ensureIndex(self, fieldOrSpec, options, callback);

  // Return a Promise
  return new this.s.promiseLibrary(function(resolve, reject) {
    ensureIndex(self, fieldOrSpec, options, function(err, r) {
      if(err) return reject(err);
      resolve(r);
    });
  });
}

var ensureIndex = function(self, fieldOrSpec, options, callback) {
  self.s.db.ensureIndex(self.s.name, fieldOrSpec, options, callback);
}

/**
 * Checks if one or more indexes exist on the collection, fails on first non-existing index
 * @method
 * @param {(string|array)} indexes One or more index names to check.
 * @param {Collection~resultCallback} [callback] The command result callback
 * @return {Promise} returns Promise if no callback passed
 */
Collection.prototype.indexExists = function(indexes, callback) {
  var self = this;

  // Execute using callback
  if(typeof callback == 'function') return indexExists(self, indexes, callback);

  // Return a Promise
  return new this.s.promiseLibrary(function(resolve, reject) {
    indexExists(self, indexes, function(err, r) {
      if(err) return reject(err);
      resolve(r);
    });
  });
}

var indexExists = function(self, indexes, callback) {
  self.indexInformation(function(err, indexInformation) {
    // If we have an error return
    if(err != null) return handleCallback(callback, err, null);
    // Let's check for the index names
    if(!Array.isArray(indexes)) return handleCallback(callback, null, indexInformation[indexes] != null);
    // Check in list of indexes
    for(var i = 0; i < indexes.length; i++) {
      if(indexInformation[indexes[i]] == null) {
        return handleCallback(callback, null, false);
      }
    }

    // All keys found return true
    return handleCallback(callback, null, true);
  });
}

/**
 * Retrieves this collections index info.
 * @method
 * @param {object} [options=null] Optional settings.
 * @param {boolean} [options.full=false] Returns the full raw index information.
 * @param {Collection~resultCallback} [callback] The command result callback
 * @return {Promise} returns Promise if no callback passed
 */
Collection.prototype.indexInformation = function(options, callback) {
  var self = this;
  // Unpack calls
  var args = Array.prototype.slice.call(arguments, 0);
  callback = args.pop();
  if(typeof callback != 'function') args.push(callback);
  options = args.length ? args.shift() || {} : {};

  // Execute using callback
  if(typeof callback == 'function') return indexInformation(self, options, callback);

  // Return a Promise
  return new this.s.promiseLibrary(function(resolve, reject) {
    indexInformation(self, options, function(err, r) {
      if(err) return reject(err);
      resolve(r);
    });
  });
}

var indexInformation = function(self, options, callback) {
  self.s.db.indexInformation(self.s.name, options, callback);
}

/**
 * The callback format for results
 * @callback Collection~countCallback
 * @param {MongoError} error An error instance representing the error during the execution.
 * @param {number} result The count of documents that matched the query.
 */

/**
 * Count number of matching documents in the db to a query.
 * @method
 * @param {object} query The query for the count.
 * @param {object} [options=null] Optional settings.
 * @param {boolean} [options.limit=null] The limit of documents to count.
 * @param {boolean} [options.skip=null] The number of documents to skip for the count.
 * @param {string} [options.hint=null] An index name hint for the query.
 * @param {(ReadPreference|string)} [options.readPreference=null] The preferred read preference (ReadPreference.PRIMARY, ReadPreference.PRIMARY_PREFERRED, ReadPreference.SECONDARY, ReadPreference.SECONDARY_PREFERRED, ReadPreference.NEAREST).
 * @param {Collection~countCallback} [callback] The command result callback
 * @return {Promise} returns Promise if no callback passed
 */
Collection.prototype.count = function(query, options, callback) {
  var self = this;
  var args = Array.prototype.slice.call(arguments, 0);
  callback = args.pop();
  if(typeof callback != 'function') args.push(callback);
  var queryOption = args.length ? args.shift() || {} : {};
  var optionsOption = args.length ? args.shift() || {} : {};

  // Execute using callback
  if(typeof callback == 'function') return count(self, queryOption, optionsOption, callback);

  // Check if query is empty
  query = query || {};
  options = options || {};

  // Return a Promise
  return new this.s.promiseLibrary(function(resolve, reject) {
    count(self, query, options, function(err, r) {
      if(err) return reject(err);
      resolve(r);
    });
  });
};

var count = function(self, query, options, callback) {
  var skip = options.skip;
  var limit = options.limit;
  var hint = options.hint;
  var maxTimeMS = options.maxTimeMS;

  // Final query
  var cmd = {
      'count': self.s.name, 'query': query
    , 'fields': null
  };

  // Add limit and skip if defined
  if(typeof skip == 'number') cmd.skip = skip;
  if(typeof limit == 'number') cmd.limit = limit;
  if(hint) options.hint = hint;

  // Ensure we have the right read preference inheritance
  options = getReadPreference(self, options, self.s.db, self);

  // Execute command
  self.s.db.command(cmd, options, function(err, result) {
    if(err) return handleCallback(callback, err);
    handleCallback(callback, null, result.n);
  });
}

/**
 * The distinct command returns returns a list of distinct values for the given key across a collection.
 * @method
 * @param {string} key Field of the document to find distinct values for.
 * @param {object} query The query for filtering the set of documents to which we apply the distinct filter.
 * @param {object} [options=null] Optional settings.
 * @param {(ReadPreference|string)} [options.readPreference=null] The preferred read preference (ReadPreference.PRIMARY, ReadPreference.PRIMARY_PREFERRED, ReadPreference.SECONDARY, ReadPreference.SECONDARY_PREFERRED, ReadPreference.NEAREST).
 * @param {Collection~resultCallback} [callback] The command result callback
 * @return {Promise} returns Promise if no callback passed
 */
Collection.prototype.distinct = function(key, query, options, callback) {
  var self = this;
  var args = Array.prototype.slice.call(arguments, 1);
  callback = args.pop();
  if(typeof callback != 'function') args.push(callback);
  var queryOption = args.length ? args.shift() || {} : {};
  var optionsOption = args.length ? args.shift() || {} : {};

  // Execute using callback
  if(typeof callback == 'function') return distinct(self, key, queryOption, optionsOption, callback);

  // Ensure the query and options are set
  query = query || {};
  options = options || {};

  // Return a Promise
  return new this.s.promiseLibrary(function(resolve, reject) {
    distinct(self, key, query, options, function(err, r) {
      if(err) return reject(err);
      resolve(r);
    });
  });
};

var distinct = function(self, key, query, options, callback) {
  // maxTimeMS option
  var maxTimeMS = options.maxTimeMS;

  // Distinct command
  var cmd = {
    'distinct': self.s.name, 'key': key, 'query': query
  };

  // Ensure we have the right read preference inheritance
  options = getReadPreference(self, options, self.s.db, self);

  // Execute the command
  self.s.db.command(cmd, options, function(err, result) {
    if(err) return handleCallback(callback, err);
    handleCallback(callback, null, result.values);
  });
}

/**
 * Retrieve all the indexes on the collection.
 * @method
 * @param {Collection~resultCallback} [callback] The command result callback
 * @return {Promise} returns Promise if no callback passed
 */
Collection.prototype.indexes = function(callback) {
  var self = this;
  // Execute using callback
  if(typeof callback == 'function') return indexes(self, callback);

  // Return a Promise
  return new this.s.promiseLibrary(function(resolve, reject) {
    indexes(self, function(err, r) {
      if(err) return reject(err);
      resolve(r);
    });
  });
}

var indexes = function(self, callback) {
  self.s.db.indexInformation(self.s.name, {full:true}, callback);
}

/**
 * Get all the collection statistics.
 *
 * @method
 * @param {object} [options=null] Optional settings.
 * @param {number} [options.scale=null] Divide the returned sizes by scale value.
 * @param {Collection~resultCallback} [callback] The collection result callback
 * @return {Promise} returns Promise if no callback passed
 */
Collection.prototype.stats = function(options, callback) {
  var self = this;
  var args = Array.prototype.slice.call(arguments, 0);
  callback = args.pop();
  if(typeof callback != 'function') args.push(callback);
  // Fetch all commands
  options = args.length ? args.shift() || {} : {};

  // Execute using callback
  if(typeof callback == 'function') return stats(self, options, callback);

  // Return a Promise
  return new this.s.promiseLibrary(function(resolve, reject) {
    stats(self, options, function(err, r) {
      if(err) return reject(err);
      resolve(r);
    });
  });
}

var stats = function(self, options, callback) {
  // Build command object
  var commandObject = {
    collStats:self.s.name
  }

  // Check if we have the scale value
  if(options['scale'] != null) commandObject['scale'] = options['scale'];

  // Ensure we have the right read preference inheritance
  options = getReadPreference(self, options, self.s.db, self);

  // Execute the command
  self.s.db.command(commandObject, options, callback);
}

/**
 * Find a document and delete it in one atomic operation, requires a write lock for the duration of the operation.
 *
 * @method
 * @param {object} filter Document selection filter.
 * @param {object} [options=null] Optional settings.
 * @param {object} [options.projection=null] Limits the fields to return for all matching documents.
 * @param {object} [options.sort=null] Determines which document the operation modifies if the query selects multiple documents.
 * @param {number} [options.maxTimeMS=null] The maximum amount of time to allow the query to run.
 * @param {Collection~resultCallback} [callback] The collection result callback
 * @return {Promise} returns Promise if no callback passed
 */
Collection.prototype.findOneAndDelete = function(filter, options, callback) {
  var self = this;
  if(typeof options == 'function') callback = options, options = {};
  options = options || {};

  // Execute using callback
  if(typeof callback == 'function') return findOneAndDelete(self, filter, options, callback);

  // Return a Promise
  return new this.s.promiseLibrary(function(resolve, reject) {
    options = options || {};

    findOneAndDelete(self, filter, options, function(err, r) {
      if(err) return reject(err);
      resolve(r);
    });
  });
}

var findOneAndDelete = function(self, filter, options, callback) {
  self.findAndModify(
      filter
    , options.sort
    , null
    , {
        fields: options.projection
      , remove:true
    }
    , callback
  );
}

/**
 * Find a document and replace it in one atomic operation, requires a write lock for the duration of the operation.
 *
 * @method
 * @param {object} filter Document selection filter.
 * @param {object} replacement Document replacing the matching document.
 * @param {object} [options=null] Optional settings.
 * @param {object} [options.projection=null] Limits the fields to return for all matching documents.
 * @param {object} [options.sort=null] Determines which document the operation modifies if the query selects multiple documents.
 * @param {number} [options.maxTimeMS=null] The maximum amount of time to allow the query to run.
 * @param {boolean} [options.upsert=false] Upsert the document if it does not exist.
 * @param {boolean} [options.returnOriginal=true] When false, returns the updated document rather than the original. The default is true.
 * @param {Collection~resultCallback} [callback] The collection result callback
 * @return {Promise} returns Promise if no callback passed
 */
Collection.prototype.findOneAndReplace = function(filter, replacement, options, callback) {
  var self = this;
  if(typeof options == 'function') callback = options, options = {};
  options = options || {};

  // Execute using callback
  if(typeof callback == 'function') return findOneAndReplace(self, filter, replacement, options, callback);

  // Return a Promise
  return new this.s.promiseLibrary(function(resolve, reject) {
    options = options || {};

    findOneAndReplace(self, filter, replacement, options, function(err, r) {
      if(err) return reject(err);
      resolve(r);
    });
  });
}

var findOneAndReplace = function(self, filter, replacement, options, callback) {
  self.findAndModify(
      filter
    , options.sort
    , replacement
    , {
        fields: options.projection
      , update: true
      , new: typeof options.returnOriginal == 'boolean' ? !options.returnOriginal : false
      , upsert: typeof options.upsert == 'boolean' ? options.upsert : false
    }
    , callback
  );
}

/**
 * Find a document and update it in one atomic operation, requires a write lock for the duration of the operation.
 *
 * @method
 * @param {object} filter Document selection filter.
 * @param {object} update Update operations to be performed on the document
 * @param {object} [options=null] Optional settings.
 * @param {object} [options.projection=null] Limits the fields to return for all matching documents.
 * @param {object} [options.sort=null] Determines which document the operation modifies if the query selects multiple documents.
 * @param {number} [options.maxTimeMS=null] The maximum amount of time to allow the query to run.
 * @param {boolean} [options.upsert=false] Upsert the document if it does not exist.
 * @param {boolean} [options.returnOriginal=true] When false, returns the updated document rather than the original. The default is true.
 * @param {Collection~resultCallback} [callback] The collection result callback
 * @return {Promise} returns Promise if no callback passed
 */
Collection.prototype.findOneAndUpdate = function(filter, update, options, callback) {
  var self = this;
  if(typeof options == 'function') callback = options, options = {};
  options = options || {};

  // Execute using callback
  if(typeof callback == 'function') return findOneAndUpdate(self, filter, update, options, callback);

  // Return a Promise
  return new this.s.promiseLibrary(function(resolve, reject) {
    options = options || {};

    findOneAndUpdate(self, filter, update, options, function(err, r) {
      if(err) return reject(err);
      resolve(r);
    });
  });
}

var findOneAndUpdate = function(self, filter, update, options, callback) {
  self.findAndModify(
      filter
    , options.sort
    , update
    , {
        fields: options.projection
      , update: true
      , new: typeof options.returnOriginal == 'boolean' ? !options.returnOriginal : false
      , upsert: typeof options.upsert == 'boolean' ? options.upsert : false
    }
    , callback
  );
}

/**
 * Find and update a document.
 * @method
 * @param {object} query Query object to locate the object to modify.
 * @param {array} sort If multiple docs match, choose the first one in the specified sort order as the object to manipulate.
 * @param {object} doc The fields/vals to be updated.
 * @param {object} [options=null] Optional settings.
 * @param {(number|string)} [options.w=null] The write concern.
 * @param {number} [options.wtimeout=null] The write concern timeout.
 * @param {boolean} [options.j=false] Specify a journal write concern.
 * @param {boolean} [options.remove=false] Set to true to remove the object before returning.
 * @param {boolean} [options.upsert=false] Perform an upsert operation.
 * @param {boolean} [options.new=false] Set to true if you want to return the modified object rather than the original. Ignored for remove.
 * @param {object} [options.fields=null] Object containing the field projection for the result returned from the operation.
 * @param {Collection~resultCallback} [callback] The command result callback
 * @return {Promise} returns Promise if no callback passed
 * @deprecated use findOneAndUpdate, findOneAndReplace or findOneAndDelete instead
 */
Collection.prototype.findAndModify = function(query, sort, doc, options, callback) {
  var self = this;
  var args = Array.prototype.slice.call(arguments, 1);
  callback = args.pop();
  if(typeof callback != 'function') args.push(callback);
  sort = args.length ? args.shift() || [] : [];
  doc = args.length ? args.shift() : null;
  options = args.length ? args.shift() || {} : {};

  // Clone options
  var options = shallowClone(options);
  // Force read preference primary
  options.readPreference = ReadPreference.PRIMARY;

  // Execute using callback
  if(typeof callback == 'function') return findAndModify(self, query, sort, doc, options, callback);

  // Return a Promise
  return new this.s.promiseLibrary(function(resolve, reject) {
    options = options || {};

    findAndModify(self, query, sort, doc, options, function(err, r) {
      if(err) return reject(err);
      resolve(r);
    });
  });
}

var findAndModify = function(self, query, sort, doc, options, callback) {
  // Create findAndModify command object
  var queryObject = {
     'findandmodify': self.s.name
   , 'query': query
  };

  sort = formattedOrderClause(sort);
  if(sort) {
    queryObject.sort = sort;
  }

  queryObject.new = options.new ? true : false;
  queryObject.remove = options.remove ? true : false;
  queryObject.upsert = options.upsert ? true : false;

  if(options.fields) {
    queryObject.fields = options.fields;
  }

  if(doc && !options.remove) {
    queryObject.update = doc;
  }

  // Either use override on the function, or go back to default on either the collection
  // level or db
  if(options['serializeFunctions'] != null) {
    options['serializeFunctions'] = options['serializeFunctions'];
  } else {
    options['serializeFunctions'] = self.s.serializeFunctions;
  }

  // No check on the documents
  options.checkKeys = false;

  // Execute the command
  self.s.db.command(queryObject
    , options, function(err, result) {
      if(err) return handleCallback(callback, err, null);
      return handleCallback(callback, null, result);
  });
}

/**
 * Find and remove a document.
 * @method
 * @param {object} query Query object to locate the object to modify.
 * @param {array} sort If multiple docs match, choose the first one in the specified sort order as the object to manipulate.
 * @param {object} [options=null] Optional settings.
 * @param {(number|string)} [options.w=null] The write concern.
 * @param {number} [options.wtimeout=null] The write concern timeout.
 * @param {boolean} [options.j=false] Specify a journal write concern.
 * @param {Collection~resultCallback} [callback] The command result callback
 * @return {Promise} returns Promise if no callback passed
 * @deprecated use findOneAndDelete instead
 */
Collection.prototype.findAndRemove = function(query, sort, options, callback) {
  var self = this;
  var args = Array.prototype.slice.call(arguments, 1);
  callback = args.pop();
  if(typeof callback != 'function') args.push(callback);
  sort = args.length ? args.shift() || [] : [];
  options = args.length ? args.shift() || {} : {};

  // Execute using callback
  if(typeof callback == 'function') return findAndRemove(self, query, sort, options, callback);

  // Return a Promise
  return new this.s.promiseLibrary(function(resolve, reject) {
    findAndRemove(self, query, sort, options, function(err, r) {
      if(err) return reject(err);
      resolve(r);
    });
  });
}

var findAndRemove = function(self, query, sort, options, callback) {
  // Add the remove option
  options['remove'] = true;
  // Execute the callback
  self.findAndModify(query, sort, null, options, callback);
}

/**
 * Execute an aggregation framework pipeline against the collection, needs MongoDB >= 2.2
 * @method
 * @param {object} pipeline Array containing all the aggregation framework commands for the execution.
 * @param {object} [options=null] Optional settings.
 * @param {(ReadPreference|string)} [options.readPreference=null] The preferred read preference (ReadPreference.PRIMARY, ReadPreference.PRIMARY_PREFERRED, ReadPreference.SECONDARY, ReadPreference.SECONDARY_PREFERRED, ReadPreference.NEAREST).
 * @param {object} [options.cursor=null] Return the query as cursor, on 2.6 > it returns as a real cursor on pre 2.6 it returns as an emulated cursor.
 * @param {number} [options.cursor.batchSize=null] The batchSize for the cursor
 * @param {boolean} [options.explain=false] Explain returns the aggregation execution plan (requires mongodb 2.6 >).
 * @param {boolean} [options.allowDiskUse=false] allowDiskUse lets the server know if it can use disk to store temporary results for the aggregation (requires mongodb 2.6 >).
 * @param {number} [options.maxTimeMS=null] maxTimeMS specifies a cumulative time limit in milliseconds for processing operations on the cursor. MongoDB interrupts the operation at the earliest following interrupt point.
 * @param {Collection~resultCallback} callback The command result callback
 * @return {(null|AggregationCursor)}
 */
Collection.prototype.aggregate = function(pipeline, options, callback) {
  var self = this;
  if(Array.isArray(pipeline)) {
    // Set up callback if one is provided
    if(typeof options == 'function') {
      callback = options;
      options = {};
    }

    // If we have no options or callback we are doing
    // a cursor based aggregation
    if(options == null && callback == null) {
      options = {};
    }
  } else {
    // Aggregation pipeline passed as arguments on the method
    var args = Array.prototype.slice.call(arguments, 0);
    // Get the callback
    callback = args.pop();
    // Get the possible options object
    var opts = args[args.length - 1];
    // If it contains any of the admissible options pop it of the args
    options = opts && (opts.readPreference
      || opts.explain || opts.cursor || opts.out
      || opts.maxTimeMS || opts.allowDiskUse) ? args.pop() : {};
      // Left over arguments is the pipeline
    pipeline = args;
  }

  // If out was specified
  if(typeof options.out == 'string') {
    pipeline.push({$out: options.out});
  }

  // Build the command
  var command = { aggregate : this.s.name, pipeline : pipeline};
  // If we have allowDiskUse defined
  if(options.allowDiskUse) command.allowDiskUse = options.allowDiskUse;
  if(typeof options.maxTimeMS == 'number') command.maxTimeMS = options.maxTimeMS;

  // Ensure we have the right read preference inheritance
  options = getReadPreference(this, options, this.s.db, this);

  // If explain has been specified add it
  if(options.explain) command.explain = options.explain;

  // Validate that cursor options is valid
  if(options.cursor != null && typeof options.cursor != 'object') {
    throw toError('cursor options must be an object');
  }

  // promiseLibrary
  options.promiseLibrary = this.s.promiseLibrary;

  // Set the AggregationCursor constructor
  options.cursorFactory = AggregationCursor;
  if(typeof callback != 'function') {
    if(this.s.topology.capabilities().hasAggregationCursor) {
      options.cursor = options.cursor || { batchSize : 1000 };
      command.cursor = options.cursor;
    }

    // Allow disk usage command
    if(typeof options.allowDiskUse == 'boolean') command.allowDiskUse = options.allowDiskUse;
    if(typeof options.maxTimeMS == 'number') command.maxTimeMS = options.maxTimeMS;

    // Execute the cursor
    return this.s.topology.cursor(this.s.namespace, command, options);
  }

  var cursor = null;
  // We do not allow cursor
  if(options.cursor) {
    return this.s.topology.cursor(this.s.namespace, command, options);
  }

  // Execute the command
  this.s.db.command(command, options, function(err, result) {
    if(err) {
      handleCallback(callback, err);
    } else if(result['err'] || result['errmsg']) {
      handleCallback(callback, toError(result));
    } else if(typeof result == 'object' && result['serverPipeline']) {
      handleCallback(callback, null, result['serverPipeline']);
    } else if(typeof result == 'object' && result['stages']) {
      handleCallback(callback, null, result['stages']);
    } else {
      handleCallback(callback, null, result.result);
    }
  });
}

/**
 * The callback format for results
 * @callback Collection~parallelCollectionScanCallback
 * @param {MongoError} error An error instance representing the error during the execution.
 * @param {Cursor[]} cursors A list of cursors returned allowing for parallel reading of collection.
 */

/**
 * Return N number of parallel cursors for a collection allowing parallel reading of entire collection. There are
 * no ordering guarantees for returned results.
 * @method
 * @param {object} [options=null] Optional settings.
 * @param {(ReadPreference|string)} [options.readPreference=null] The preferred read preference (ReadPreference.PRIMARY, ReadPreference.PRIMARY_PREFERRED, ReadPreference.SECONDARY, ReadPreference.SECONDARY_PREFERRED, ReadPreference.NEAREST).
 * @param {number} [options.batchSize=null] Set the batchSize for the getMoreCommand when iterating over the query results.
 * @param {number} [options.numCursors=1] The maximum number of parallel command cursors to return (the number of returned cursors will be in the range 1:numCursors)
 * @param {boolean} [options.raw=false] Return all BSON documents as Raw Buffer documents.
 * @param {Collection~parallelCollectionScanCallback} [callback] The command result callback
 * @return {Promise} returns Promise if no callback passed
 */
Collection.prototype.parallelCollectionScan = function(options, callback) {
  var self = this;
  if(typeof options == 'function') callback = options, options = {numCursors: 1};
  // Set number of cursors to 1
  options.numCursors = options.numCursors || 1;
  options.batchSize = options.batchSize || 1000;

  // Ensure we have the right read preference inheritance
  options = getReadPreference(this, options, this.s.db, this);

  // Add a promiseLibrary
  options.promiseLibrary = this.s.promiseLibrary;

  // Execute using callback
  if(typeof callback == 'function') return parallelCollectionScan(self, options, callback);

  // Return a Promise
  return new this.s.promiseLibrary(function(resolve, reject) {
    parallelCollectionScan(self, options, function(err, r) {
      if(err) return reject(err);
      resolve(r);
    });
  });
}

var parallelCollectionScan = function(self, options, callback) {
  // Create command object
  var commandObject = {
      parallelCollectionScan: self.s.name
    , numCursors: options.numCursors
  }

  // Execute the command
  self.s.db.command(commandObject, options, function(err, result) {
    if(err) return handleCallback(callback, err, null);
    if(result == null) return handleCallback(callback, new Error("no result returned for parallelCollectionScan"), null);

    var cursors = [];
    // Create command cursors for each item
    for(var i = 0; i < result.cursors.length; i++) {
      var rawId = result.cursors[i].cursor.id
      // Convert cursorId to Long if needed
      var cursorId = typeof rawId == 'number' ? Long.fromNumber(rawId) : rawId;

      // Command cursor options
      var cmd = {
          batchSize: options.batchSize
        , cursorId: cursorId
        , items: result.cursors[i].cursor.firstBatch
      }

      // Add a command cursor
      cursors.push(self.s.topology.cursor(self.s.namespace, cursorId, options));
    }

    handleCallback(callback, null, cursors);
  });
}

/**
 * Execute the geoNear command to search for items in the collection
 *
 * @method
 * @param {number} x Point to search on the x axis, ensure the indexes are ordered in the same order.
 * @param {number} y Point to search on the y axis, ensure the indexes are ordered in the same order.
 * @param {object} [options=null] Optional settings.
 * @param {(ReadPreference|string)} [options.readPreference=null] The preferred read preference (ReadPreference.PRIMARY, ReadPreference.PRIMARY_PREFERRED, ReadPreference.SECONDARY, ReadPreference.SECONDARY_PREFERRED, ReadPreference.NEAREST).
 * @param {number} [options.num=null] Max number of results to return.
 * @param {number} [options.minDistance=null] Include results starting at minDistance from a point (2.6 or higher)
 * @param {number} [options.maxDistance=null] Include results up to maxDistance from the point.
 * @param {number} [options.distanceMultiplier=null] Include a value to multiply the distances with allowing for range conversions.
 * @param {object} [options.query=null] Filter the results by a query.
 * @param {boolean} [options.spherical=false] Perform query using a spherical model.
 * @param {boolean} [options.uniqueDocs=false] The closest location in a document to the center of the search region will always be returned MongoDB > 2.X.
 * @param {boolean} [options.includeLocs=false] Include the location data fields in the top level of the results MongoDB > 2.X.
 * @param {Collection~resultCallback} [callback] The command result callback
 * @return {Promise} returns Promise if no callback passed
 */
Collection.prototype.geoNear = function(x, y, options, callback) {
  var self = this;
  var point = typeof(x) == 'object' && x
    , args = Array.prototype.slice.call(arguments, point?1:2);

  callback = args.pop();
  if(typeof callback != 'function') args.push(callback);
  // Fetch all commands
  options = args.length ? args.shift() || {} : {};

  // Execute using callback
  if(typeof callback == 'function') return geoNear(self, x, y, point, options, callback);

  // Return a Promise
  return new this.s.promiseLibrary(function(resolve, reject) {
    geoNear(self, x, y, point, options, function(err, r) {
      if(err) return reject(err);
      resolve(r);
    });
  });
}

var geoNear = function(self, x, y, point, options, callback) {
  // Build command object
  var commandObject = {
    geoNear:self.s.name,
    near: point || [x, y]
  }

  // Ensure we have the right read preference inheritance
  options = getReadPreference(self, options, self.s.db, self);

  // Exclude readPreference and existing options to prevent user from
  // shooting themselves in the foot
  var exclude = {
    readPreference: true,
    geoNear: true,
    near: true
  };

  // Filter out any excluded objects
  commandObject = decorateCommand(commandObject, options, exclude);

  // Execute the command
  self.s.db.command(commandObject, options, function (err, res) {
    if(err) return handleCallback(callback, err);
    if(res.err || res.errmsg) return handleCallback(callback, toError(res));
    // should we only be returning res.results here? Not sure if the user
    // should see the other return information
    handleCallback(callback, null, res);
  });
}

/**
 * Execute a geo search using a geo haystack index on a collection.
 *
 * @method
 * @param {number} x Point to search on the x axis, ensure the indexes are ordered in the same order.
 * @param {number} y Point to search on the y axis, ensure the indexes are ordered in the same order.
 * @param {object} [options=null] Optional settings.
 * @param {(ReadPreference|string)} [options.readPreference=null] The preferred read preference (ReadPreference.PRIMARY, ReadPreference.PRIMARY_PREFERRED, ReadPreference.SECONDARY, ReadPreference.SECONDARY_PREFERRED, ReadPreference.NEAREST).
 * @param {number} [options.maxDistance=null] Include results up to maxDistance from the point.
 * @param {object} [options.search=null] Filter the results by a query.
 * @param {number} [options.limit=false] Max number of results to return.
 * @param {Collection~resultCallback} [callback] The command result callback
 * @return {Promise} returns Promise if no callback passed
 */
Collection.prototype.geoHaystackSearch = function(x, y, options, callback) {
  var self = this;
  var args = Array.prototype.slice.call(arguments, 2);
  callback = args.pop();
  if(typeof callback != 'function') args.push(callback);
  // Fetch all commands
  options = args.length ? args.shift() || {} : {};

  // Execute using callback
  if(typeof callback == 'function') return geoHaystackSearch(self, x, y, options, callback);

  // Return a Promise
  return new this.s.promiseLibrary(function(resolve, reject) {
    geoHaystackSearch(self, x, y, options, function(err, r) {
      if(err) return reject(err);
      resolve(r);
    });
  });
}

var geoHaystackSearch = function(self, x, y, options, callback) {
  // Build command object
  var commandObject = {
    geoSearch: self.s.name,
    near: [x, y]
  }

  // Remove read preference from hash if it exists
  commandObject = decorateCommand(commandObject, options, {readPreference: true});

  // Ensure we have the right read preference inheritance
  options = getReadPreference(self, options, self.s.db, self);

  // Execute the command
  self.s.db.command(commandObject, options, function (err, res) {
    if(err) return handleCallback(callback, err);
    if(res.err || res.errmsg) handleCallback(callback, utils.toError(res));
    // should we only be returning res.results here? Not sure if the user
    // should see the other return information
    handleCallback(callback, null, res);
  });
}

/**
 * Group function helper
 * @ignore
 */
var groupFunction = function () {
  var c = db[ns].find(condition);
  var map = new Map();
  var reduce_function = reduce;

  while (c.hasNext()) {
    var obj = c.next();
    var key = {};

    for (var i = 0, len = keys.length; i < len; ++i) {
      var k = keys[i];
      key[k] = obj[k];
    }

    var aggObj = map.get(key);

    if (aggObj == null) {
      var newObj = Object.extend({}, key);
      aggObj = Object.extend(newObj, initial);
      map.put(key, aggObj);
    }

    reduce_function(obj, aggObj);
  }

  return { "result": map.values() };
}.toString();

/**
 * Run a group command across a collection
 *
 * @method
 * @param {(object|array|function|code)} keys An object, array or function expressing the keys to group by.
 * @param {object} condition An optional condition that must be true for a row to be considered.
 * @param {object} initial Initial value of the aggregation counter object.
 * @param {(function|Code)} reduce The reduce function aggregates (reduces) the objects iterated
 * @param {(function|Code)} finalize An optional function to be run on each item in the result set just before the item is returned.
 * @param {boolean} command Specify if you wish to run using the internal group command or using eval, default is true.
 * @param {object} [options=null] Optional settings.
 * @param {(ReadPreference|string)} [options.readPreference=null] The preferred read preference (ReadPreference.PRIMARY, ReadPreference.PRIMARY_PREFERRED, ReadPreference.SECONDARY, ReadPreference.SECONDARY_PREFERRED, ReadPreference.NEAREST).
 * @param {Collection~resultCallback} [callback] The command result callback
 * @return {Promise} returns Promise if no callback passed
 */
Collection.prototype.group = function(keys, condition, initial, reduce, finalize, command, options, callback) {
  var self = this;
  var args = Array.prototype.slice.call(arguments, 3);
  callback = args.pop();
  if(typeof callback != 'function') args.push(callback);
  // Fetch all commands
  reduce = args.length ? args.shift() : null;
  finalize = args.length ? args.shift() : null;
  command = args.length ? args.shift() : null;
  options = args.length ? args.shift() || {} : {};

  // Make sure we are backward compatible
  if(!(typeof finalize == 'function')) {
    command = finalize;
    finalize = null;
  }

  if (!Array.isArray(keys) && keys instanceof Object && typeof(keys) !== 'function' && !(keys instanceof Code)) {
    keys = Object.keys(keys);
  }

  if(typeof reduce === 'function') {
    reduce = reduce.toString();
  }

  if(typeof finalize === 'function') {
    finalize = finalize.toString();
  }

  // Set up the command as default
  command = command == null ? true : command;

  // Execute using callback
  if(typeof callback == 'function') return group(self, keys, condition, initial, reduce, finalize, command, options, callback);

  // Return a Promise
  return new this.s.promiseLibrary(function(resolve, reject) {
    group(self, keys, condition, initial, reduce, finalize, command, options, function(err, r) {
      if(err) return reject(err);
      resolve(r);
    });
  });
}

var group = function(self, keys, condition, initial, reduce, finalize, command, options, callback) {
  // Execute using the command
  if(command) {
    var reduceFunction = reduce instanceof Code
        ? reduce
        : new Code(reduce);

    var selector = {
      group: {
          'ns': self.s.name
        , '$reduce': reduceFunction
        , 'cond': condition
        , 'initial': initial
        , 'out': "inline"
      }
    };

    // if finalize is defined
    if(finalize != null) selector.group['finalize'] = finalize;
    // Set up group selector
    if ('function' === typeof keys || keys instanceof Code) {
      selector.group.$keyf = keys instanceof Code
        ? keys
        : new Code(keys);
    } else {
      var hash = {};
      keys.forEach(function (key) {
        hash[key] = 1;
      });
      selector.group.key = hash;
    }

    // Ensure we have the right read preference inheritance
    options = getReadPreference(self, options, self.s.db, self);
    // Execute command
    self.s.db.command(selector, options, function(err, result) {
      if(err) return handleCallback(callback, err, null);
      handleCallback(callback, null, result.retval);
    });
  } else {
    // Create execution scope
    var scope = reduce != null && reduce instanceof Code
      ? reduce.scope
      : {};

    scope.ns = self.s.name;
    scope.keys = keys;
    scope.condition = condition;
    scope.initial = initial;

    // Pass in the function text to execute within mongodb.
    var groupfn = groupFunction.replace(/ reduce;/, reduce.toString() + ';');

    self.s.db.eval(new Code(groupfn, scope), function (err, results) {
      if (err) return handleCallback(callback, err, null);
      handleCallback(callback, null, results.result || results);
    });
  }
}

/**
 * Functions that are passed as scope args must
 * be converted to Code instances.
 * @ignore
 */
function processScope (scope) {
  if(!isObject(scope)) {
    return scope;
  }

  var keys = Object.keys(scope);
  var i = keys.length;
  var key;
  var new_scope = {};

  while (i--) {
    key = keys[i];
    if ('function' == typeof scope[key]) {
      new_scope[key] = new Code(String(scope[key]));
    } else {
      new_scope[key] = processScope(scope[key]);
    }
  }

  return new_scope;
}

/**
 * Run Map Reduce across a collection. Be aware that the inline option for out will return an array of results not a collection.
 *
 * @method
 * @param {(function|string)} map The mapping function.
 * @param {(function|string)} reduce The reduce function.
 * @param {object} [options=null] Optional settings.
 * @param {(ReadPreference|string)} [options.readPreference=null] The preferred read preference (ReadPreference.PRIMARY, ReadPreference.PRIMARY_PREFERRED, ReadPreference.SECONDARY, ReadPreference.SECONDARY_PREFERRED, ReadPreference.NEAREST).
 * @param {object} [options.out=null] Sets the output target for the map reduce job. *{inline:1} | {replace:'collectionName'} | {merge:'collectionName'} | {reduce:'collectionName'}*
 * @param {object} [options.query=null] Query filter object.
 * @param {object} [options.sort=null] Sorts the input objects using this key. Useful for optimization, like sorting by the emit key for fewer reduces.
 * @param {number} [options.limit=null] Number of objects to return from collection.
 * @param {boolean} [options.keeptemp=false] Keep temporary data.
 * @param {(function|string)} [options.finalize=null] Finalize function.
 * @param {object} [options.scope=null] Can pass in variables that can be access from map/reduce/finalize.
 * @param {boolean} [options.jsMode=false] It is possible to make the execution stay in JS. Provided in MongoDB > 2.0.X.
 * @param {boolean} [options.verbose=false] Provide statistics on job execution time.
 * @param {Collection~resultCallback} [callback] The command result callback
 * @throws {MongoError}
 * @return {Promise} returns Promise if no callback passed
 */
Collection.prototype.mapReduce = function(map, reduce, options, callback) {
  var self = this;
  if('function' === typeof options) callback = options, options = {};
  // Out must allways be defined (make sure we don't break weirdly on pre 1.8+ servers)
  if(null == options.out) {
    throw new Error("the out option parameter must be defined, see mongodb docs for possible values");
  }

  if('function' === typeof map) {
    map = map.toString();
  }

  if('function' === typeof reduce) {
    reduce = reduce.toString();
  }

  if('function' === typeof options.finalize) {
    options.finalize = options.finalize.toString();
  }

  // Execute using callback
  if(typeof callback == 'function') return mapReduce(self, map, reduce, options, callback);

  // Return a Promise
  return new this.s.promiseLibrary(function(resolve, reject) {
    mapReduce(self, map, reduce, options, function(err, r, r1) {
      if(err) return reject(err);
      if(r instanceof Collection) return resolve(r);
      resolve({results: r, stats: r1});
    });
  });
}

var mapReduce = function(self, map, reduce, options, callback) {
  var mapCommandHash = {
      mapreduce: self.s.name
    , map: map
    , reduce: reduce
  };

  // Add any other options passed in
  for(var n in options) {
    if('scope' == n) {
      mapCommandHash[n] = processScope(options[n]);
    } else {
      mapCommandHash[n] = options[n];
    }
  }

  // Ensure we have the right read preference inheritance
  options = getReadPreference(self, options, self.s.db, self);

  // If we have a read preference and inline is not set as output fail hard
  if((options.readPreference != false && options.readPreference != 'primary')
    && options['out'] && (options['out'].inline != 1 && options['out'] != 'inline')) {
      options.readPreference = 'primary';
  }

  // Execute command
  self.s.db.command(mapCommandHash, {readPreference:options.readPreference}, function (err, result) {
    if(err) return handleCallback(callback, err);
    // Check if we have an error
    if(1 != result.ok || result.err || result.errmsg) {
      return handleCallback(callback, toError(result));
    }

    // Create statistics value
    var stats = {};
    if(result.timeMillis) stats['processtime'] = result.timeMillis;
    if(result.counts) stats['counts'] = result.counts;
    if(result.timing) stats['timing'] = result.timing;

    // invoked with inline?
    if(result.results) {
      // If we wish for no verbosity
      if(options['verbose'] == null || !options['verbose']) {
        return handleCallback(callback, null, result.results);
      }

      return handleCallback(callback, null, result.results, stats);
    }

    // The returned collection
    var collection = null;

    // If we have an object it's a different db
    if(result.result != null && typeof result.result == 'object') {
      var doc = result.result;
      collection = self.s.db.db(doc.db).collection(doc.collection);
    } else {
      // Create a collection object that wraps the result collection
      collection = self.s.db.collection(result.result)
    }

    // If we wish for no verbosity
    if(options['verbose'] == null || !options['verbose']) {
      return handleCallback(callback, err, collection);
    }

    // Return stats as third set of values
    handleCallback(callback, err, collection, stats);
  });
}

/**
 * Initiate a Out of order batch write operation. All operations will be buffered into insert/update/remove commands executed out of order.
 *
 * @method
 * @param {object} [options=null] Optional settings.
 * @param {(number|string)} [options.w=null] The write concern.
 * @param {number} [options.wtimeout=null] The write concern timeout.
 * @param {boolean} [options.j=false] Specify a journal write concern.
 * @return {UnorderedBulkOperation}
 */
Collection.prototype.initializeUnorderedBulkOp = function(options) {
  options = options || {};
  options.promiseLibrary = this.s.promiseLibrary;
  return unordered(this.s.topology, this, options);
}

/**
 * Initiate an In order bulk write operation, operations will be serially executed in the order they are added, creating a new operation for each switch in types.
 *
 * @method
 * @param {object} [options=null] Optional settings.
 * @param {(number|string)} [options.w=null] The write concern.
 * @param {number} [options.wtimeout=null] The write concern timeout.
 * @param {boolean} [options.j=false] Specify a journal write concern.
 * @param {OrderedBulkOperation} callback The command result callback
 * @return {null}
 */
Collection.prototype.initializeOrderedBulkOp = function(options) {
  options = options || {};
  options.promiseLibrary = this.s.promiseLibrary;
  return ordered(this.s.topology, this, options);
}

// Get write concern
var writeConcern = function(target, db, col, options) {
  if(options.w != null || options.j != null || options.fsync != null) {
    var opts = {};
    if(options.w != null) opts.w = options.w;
    if(options.wtimeout != null) opts.wtimeout = options.wtimeout;
    if(options.j != null) opts.j = options.j;
    if(options.fsync != null) opts.fsync = options.fsync;
    target.writeConcern = opts;
  } else if(col.writeConcern.w != null || col.writeConcern.j != null || col.writeConcern.fsync != null) {
    target.writeConcern = col.writeConcern;
  } else if(db.writeConcern.w != null || db.writeConcern.j != null || db.writeConcern.fsync != null) {
    target.writeConcern = db.writeConcern;
  }

  return target
}

// Figure out the read preference
var getReadPreference = function(self, options, db, coll) {
  var r = null
  if(options.readPreference) {
    r = options.readPreference
  } else if(self.s.readPreference) {
    r = self.s.readPreference
  } else if(db.readPreference) {
    r = db.readPreference;
  }

  if(r instanceof ReadPreference) {
    options.readPreference = new CoreReadPreference(r.mode, r.tags);
  } else if(typeof r == 'string') {
    options.readPreference = new CoreReadPreference(r);
  }

  return options;
}

var testForFields = {
    limit: 1, sort: 1, fields:1, skip: 1, hint: 1, explain: 1, snapshot: 1, timeout: 1, tailable: 1, tailableRetryInterval: 1
  , numberOfRetries: 1, awaitdata: 1, awaitData: 1, exhaust: 1, batchSize: 1, returnKey: 1, maxScan: 1, min: 1, max: 1, showDiskLoc: 1
  , comment: 1, raw: 1, readPreference: 1, partial: 1, read: 1, dbName: 1, oplogReplay: 1, connection: 1, maxTimeMS: 1, transforms: 1
}

module.exports = Collection;<|MERGE_RESOLUTION|>--- conflicted
+++ resolved
@@ -473,12 +473,8 @@
  * @param {number} [options.wtimeout=null] The write concern timeout.
  * @param {boolean} [options.j=false] Specify a journal write concern.
  * @param {boolean} [options.serializeFunctions=false] Serialize functions on any object.
-<<<<<<< HEAD
  * @param {boolean} [options.ordered=true] Execute write operation in ordered or unordered fashion.
- * @param {Collection~bulkWriteOpCallback} callback The command result callback
-=======
  * @param {Collection~bulkWriteOpCallback} [callback] The command result callback
->>>>>>> 4fab108d
  * @return {Promise} returns Promise if no callback passed
  */
 Collection.prototype.bulkWrite = function(operations, options, callback) {
