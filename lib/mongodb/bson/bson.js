--- conflicted
+++ resolved
@@ -483,10 +483,6 @@
   Object ID used to create object id's for the mongo requests
 **/
 var ObjectID = exports.ObjectID = function(id) {
-<<<<<<< HEAD
-  id == null ? this.id = this.generate() : this.id = id;
-=======
->>>>>>> 0ed519b3
   if(id == null) this.id = this.generate();
   else if( /^[0-9a-fA-F]{24}$/.test(id)) return ObjectID.createFromHexString(id);
   else this.id = id;
